--- conflicted
+++ resolved
@@ -47,12 +47,9 @@
       exa-js:
         specifier: ^1.4.10
         version: 1.4.10
-<<<<<<< HEAD
-=======
       langsmith:
         specifier: ^0.3.74
         version: 0.3.74(@opentelemetry/api@1.9.0)(openai@6.2.0(zod@3.25.76))
->>>>>>> 09f4cb83
       mssql:
         specifier: ^11.0.0
         version: 11.0.1
@@ -118,13 +115,10 @@
     resolution: {integrity: sha512-6o7Y2SeO9vFKB8lArHXehNuusnpddKPk7xqL7T2/b+OvXMRIXUO1rR4wcv1hAFUAT9avGZshty3Wlua/XA7TvA==}
     engines: {node: '>=18'}
 
-<<<<<<< HEAD
-=======
   '@ampproject/remapping@2.3.0':
     resolution: {integrity: sha512-30iZtAPgz+LTIYoeivqYo853f02jBYSd5uGnGpkFV0M3xOt9aN73erkgYAmZU43x4VfqcnLxW9Kpg3R5LC4YYw==}
     engines: {node: '>=6.0.0'}
 
->>>>>>> 09f4cb83
   '@anthropic-ai/sdk@0.38.0':
     resolution: {integrity: sha512-ZUYjadEEeb1wwKd9MEM+plSfl7zQjYixhjHRtyPsjO7MtzRmbZvBb1n1ofo2kHwb0aUiIdb3aAEbAwS9Bcbm/A==}
 
@@ -1084,12 +1078,9 @@
     resolution: {integrity: sha512-yPVavfyCcRhmorC7rWlkHn15b4wDVgVmBA7kV4QVBsF7kv/9TKJAbAXVTxvTnwP8HHKjRCJDClKbciiYS7p0DQ==}
     engines: {node: '>=16'}
 
-<<<<<<< HEAD
-=======
   concat-map@0.0.1:
     resolution: {integrity: sha512-/Srv4dswyQNBfohGpz9o6Yb3Gz3SrUDqBH5rTuhGR7ahtlbYKnVxw2bCFMRljaA7EXHaXZ8wsHdodFvbkhKmqg==}
 
->>>>>>> 09f4cb83
   confbox@0.1.8:
     resolution: {integrity: sha512-RMtmw0iFkeR4YV+fUOSucriAQNb9g8zFR52MWCtl+cCZOFRNL6zeB395vPzFhEjjn4fMxXudmELnl/KF/WrK6w==}
 
@@ -2321,14 +2312,11 @@
     dependencies:
       json-schema: 0.4.0
 
-<<<<<<< HEAD
-=======
   '@ampproject/remapping@2.3.0':
     dependencies:
       '@jridgewell/gen-mapping': 0.3.13
       '@jridgewell/trace-mapping': 0.3.31
 
->>>>>>> 09f4cb83
   '@anthropic-ai/sdk@0.38.0':
     dependencies:
       '@types/node': 18.19.130
@@ -3197,11 +3185,8 @@
 
   commander@11.1.0: {}
 
-<<<<<<< HEAD
-=======
   concat-map@0.0.1: {}
 
->>>>>>> 09f4cb83
   confbox@0.1.8: {}
 
   console-table-printer@2.15.0:
