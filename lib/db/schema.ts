/**
 * Drizzle ORM Database Schema
 * Defines tables for case context persistence and KB generation state tracking
 */

import {
  pgTable,
  text,
  boolean,
  integer,
  timestamp,
  serial,
  jsonb,
  index,
  uniqueIndex,
  primaryKey,
  real,
} from "drizzle-orm/pg-core";

/**
 * Case Contexts Table
 * Tracks case-related conversations across Slack threads
 */
export const caseContexts = pgTable(
  "case_contexts",
  {
    caseNumber: text("case_number").notNull(),
    threadTs: text("thread_ts").notNull(),
    channelId: text("channel_id").notNull(),
    channelName: text("channel_name"),
    channelTopic: text("channel_topic"),
    channelPurpose: text("channel_purpose"),
    isResolved: boolean("is_resolved").default(false).notNull(),
    resolvedAt: timestamp("resolved_at"),
    detectedAt: timestamp("detected_at").notNull().defaultNow(),
    lastUpdated: timestamp("last_updated").notNull().defaultNow(),
    notified: boolean("notified").default(false).notNull(),
    hasPostedAssistance: boolean("has_posted_assistance").default(false).notNull(),
  },
  (table) => ({
    pk: primaryKey({ columns: [table.caseNumber, table.threadTs] }),
    resolvedIdx: index("idx_resolved").on(table.isResolved, table.notified),
    caseNumberIdx: index("idx_case_number").on(table.caseNumber),
    lastUpdatedIdx: index("idx_last_updated").on(table.lastUpdated),
  })
);

/**
 * Case Messages Table
 * Stores individual messages within case conversation threads
 */
export const caseMessages = pgTable(
  "case_messages",
  {
    id: serial("id").primaryKey(),
    caseNumber: text("case_number").notNull(),
    threadTs: text("thread_ts").notNull(),
    userId: text("user_id").notNull(),
    messageText: text("message_text").notNull(),
    messageTimestamp: text("message_timestamp").notNull(),
    createdAt: timestamp("created_at").notNull().defaultNow(),
  },
  (table) => ({
    caseThreadIdx: index("idx_case_thread").on(table.caseNumber, table.threadTs),
    timestampIdx: index("idx_timestamp").on(table.messageTimestamp),
  })
);

/**
 * KB Generation States Table
 * Tracks multi-stage KB generation workflow state
 */
export const kbGenerationStates = pgTable(
  "kb_generation_states",
  {
    caseNumber: text("case_number").notNull(),
    threadTs: text("thread_ts").notNull(),
    channelId: text("channel_id").notNull(),
    state: text("state").notNull(),
    attemptCount: integer("attempt_count").notNull().default(0),
    userResponses: jsonb("user_responses").$type<string[]>().default([]).notNull(),
    assessmentScore: integer("assessment_score"),
    missingInfo: jsonb("missing_info").$type<string[]>().default([]).notNull(),
    startedAt: timestamp("started_at").notNull().defaultNow(),
    lastUpdated: timestamp("last_updated").notNull().defaultNow(),
  },
  (table) => ({
    pk: primaryKey({ columns: [table.caseNumber, table.threadTs] }),
    stateIdx: index("idx_state").on(table.state),
    lastUpdatedStateIdx: index("idx_last_updated_state").on(table.lastUpdated),
  })
);

/**
 * Case Queue Snapshots Table
 * Stores periodic snapshots of Service Desk queue metrics by assignee
 */
export const caseQueueSnapshots = pgTable(
  "case_queue_snapshots",
  {
    id: serial("id").primaryKey(),
    snapshotAt: timestamp("snapshot_at", { withTimezone: true })
      .notNull()
      .defaultNow(),
    assignedTo: text("assigned_to").notNull(),
    assignedToEmail: text("assigned_to_email"),
    assignmentGroup: text("assignment_group"),
    openCases: integer("open_cases").notNull(),
    highPriorityCases: integer("high_priority_cases").notNull().default(0),
    escalatedCases: integer("escalated_cases").notNull().default(0),
    lastSeenUtc: timestamp("last_seen_utc", { withTimezone: true }),
    source: text("source").notNull().default("azure_sql"),
    rawPayload: jsonb("raw_payload"),
  },
  (table) => ({
    snapshotIdx: index("idx_case_queue_snapshot_timestamp").on(table.snapshotAt),
    assigneeIdx: index("idx_case_queue_snapshot_assignee").on(table.assignedTo),
    uniqueSnapshotAssignee: uniqueIndex("uq_case_queue_snapshot").on(
      table.snapshotAt,
      table.assignedTo
    ),
  })
);

export type CaseQueueSnapshot = typeof caseQueueSnapshots.$inferSelect;
export type NewCaseQueueSnapshot = typeof caseQueueSnapshots.$inferInsert;

/**
 * Application Settings Table
 * Stores global key/value configuration (e.g., Slack channel IDs)
 */
export const appSettings = pgTable(
  "app_settings",
  {
    key: text("key").primaryKey(),
    value: text("value").notNull(),
    updatedAt: timestamp("updated_at", { withTimezone: true })
      .defaultNow()
      .notNull(),
  },
  (table) => ({
    updatedIdx: index("idx_app_settings_updated").on(table.updatedAt),
  })
);

export type AppSetting = typeof appSettings.$inferSelect;
export type NewAppSetting = typeof appSettings.$inferInsert;

// Type exports for TypeScript
export type CaseContext = typeof caseContexts.$inferSelect;
export type NewCaseContext = typeof caseContexts.$inferInsert;

export type CaseMessage = typeof caseMessages.$inferSelect;
export type NewCaseMessage = typeof caseMessages.$inferInsert;

export type KBGenerationState = typeof kbGenerationStates.$inferSelect;
export type NewKBGenerationState = typeof kbGenerationStates.$inferInsert;

/**
 * Business Contexts Table
 * Stores business entity information (clients, vendors, platforms) for LLM context enrichment
 */
export const businessContexts = pgTable(
  "business_contexts",
  {
    id: serial("id").primaryKey(),
    entityName: text("entity_name").notNull().unique(),
    entityType: text("entity_type").notNull(), // CLIENT, VENDOR, PLATFORM
    industry: text("industry"),
    description: text("description"),
    aliases: jsonb("aliases").$type<string[]>().default([]).notNull(),
    relatedEntities: jsonb("related_entities").$type<string[]>().default([]).notNull(),
    relatedCompanies: jsonb("related_companies").$type<Array<{
      companyName: string;
      relationship: string;
      notes?: string;
    }>>().default([]).notNull(),
    technologyPortfolio: text("technology_portfolio"),
    serviceDetails: text("service_details"),
    keyContacts: jsonb("key_contacts").$type<Array<{name: string; role: string; email?: string}>>().default([]).notNull(),
    slackChannels: jsonb("slack_channels").$type<Array<{name: string; channelId?: string; notes?: string}>>().default([]).notNull(),
    cmdbIdentifiers: jsonb("cmdb_identifiers").$type<Array<{
      ciName?: string;
      sysId?: string;
      ipAddresses?: string[];
      description?: string;
      ownerGroup?: string;
      documentation?: string[];
    }>>().default([]).notNull(),
    contextStewards: jsonb("context_stewards").$type<Array<{
      type: "channel" | "user" | "usergroup";
      id?: string;
      name?: string;
      notes?: string;
    }>>().default([]).notNull(),
    isActive: boolean("is_active").default(true).notNull(),
    createdAt: timestamp("created_at").notNull().defaultNow(),
    updatedAt: timestamp("updated_at").notNull().defaultNow(),
  },
  (table) => ({
    entityNameIdx: index("idx_entity_name").on(table.entityName),
    entityTypeIdx: index("idx_entity_type").on(table.entityType),
    isActiveIdx: index("idx_is_active").on(table.isActive),
  })
);

export type BusinessContext = typeof businessContexts.$inferSelect;
export type NewBusinessContext = typeof businessContexts.$inferInsert;
export type BusinessContextCmdbIdentifier = BusinessContext["cmdbIdentifiers"][number];
export type BusinessContextSteward = BusinessContext["contextStewards"][number];

/**
 * Case Classification Inbound Table
 * Records incoming webhook payloads for case classification
 */
export const caseClassificationInbound = pgTable(
  "case_classification_inbound",
  {
    id: serial("id").primaryKey(),
    caseNumber: text("case_number").notNull(),
    caseSysId: text("case_sys_id").notNull(),
    rawPayload: jsonb("raw_payload").notNull(),
    routingContext: jsonb("routing_context").$type<{
      assignmentGroup?: string;
      assignedTo?: string;
      category?: string;
      subcategory?: string;
      priority?: string;
      state?: string;
    }>().default({}).notNull(),
    processed: boolean("processed").default(false).notNull(),
    processingError: text("processing_error"),
    workflowId: text("workflow_id"),
    createdAt: timestamp("created_at").defaultNow().notNull(),
    processedAt: timestamp("processed_at"),
  },
  (table) => ({
    caseNumberIdx: index("idx_inbound_case_number").on(table.caseNumber),
    caseSysIdIdx: index("idx_inbound_case_sys_id").on(table.caseSysId),
    processedIdx: index("idx_inbound_processed").on(table.processed),
    createdAtIdx: index("idx_inbound_created_at").on(table.createdAt),
  })
);

/**
 * Case Classification Results Table
 * Stores detailed classification results with metadata
 */
export const caseClassificationResults = pgTable(
  "case_classification_results",
  {
    id: serial("id").primaryKey(),
    caseNumber: text("case_number").notNull(),
    workflowId: text("workflow_id").notNull(),
    classificationJson: jsonb("classification_json").notNull(),
    tokenUsage: jsonb("token_usage").$type<{
      promptTokens: number;
      completionTokens: number;
      totalTokens: number;
    }>().default({ promptTokens: 0, completionTokens: 0, totalTokens: 0 }).notNull(),
    cost: real("cost").default(0).notNull(),
    provider: text("provider").notNull(),
    model: text("model").notNull(),
    processingTimeMs: real("processing_time_ms").notNull(),
    servicenowUpdated: boolean("servicenow_updated").default(false).notNull(),
    entitiesCount: integer("entities_count").default(0).notNull(),
    similarCasesCount: integer("similar_cases_count").default(0).notNull(),
    kbArticlesCount: integer("kb_articles_count").default(0).notNull(),
    businessIntelligenceDetected: boolean("business_intelligence_detected").default(false).notNull(),
    confidenceScore: real("confidence_score").notNull(),
    retryCount: integer("retry_count").default(0).notNull(),
    createdAt: timestamp("created_at").defaultNow().notNull(),
  },
  (table) => ({
    caseNumberIdx: index("idx_results_case_number").on(table.caseNumber),
    workflowIdIdx: index("idx_results_workflow_id").on(table.workflowId),
    providerIdx: index("idx_results_provider").on(table.provider),
    createdAtIdx: index("idx_results_created_at").on(table.createdAt),
    confidenceScoreIdx: index("idx_results_confidence").on(table.confidenceScore),
  })
);

/**
 * Case Discovered Entities Table
 * Tracks entities discovered during case classification
 */
export const caseDiscoveredEntities = pgTable(
  "case_discovered_entities",
  {
    id: serial("id").primaryKey(),
    caseNumber: text("case_number").notNull(),
    caseSysId: text("case_sys_id").notNull(),
    entityType: text("entity_type").notNull(), // IP_ADDRESS, SYSTEM, USER, SOFTWARE, ERROR_CODE
    entityValue: text("entity_value").notNull(),
    confidence: real("confidence").notNull(),
    status: text("status").notNull().default("discovered"), // discovered, verified, false_positive
    source: text("source").notNull(), // llm, regex, manual
    metadata: jsonb("metadata").$type<Record<string, any>>().default({}).notNull(),
    createdAt: timestamp("created_at").defaultNow().notNull(),
    updatedAt: timestamp("updated_at").defaultNow().notNull(),
  },
  (table) => ({
    caseNumberIdx: index("idx_entities_case_number").on(table.caseNumber),
    caseSysIdIdx: index("idx_entities_case_sys_id").on(table.caseSysId),
    entityTypeIdx: index("idx_entities_type").on(table.entityType),
    entityValueIdx: index("idx_entities_value").on(table.entityValue),
    statusIdx: index("idx_entities_status").on(table.status),
    confidenceIdx: index("idx_entities_confidence").on(table.confidence),
  })
);

export type CaseClassificationInbound = typeof caseClassificationInbound.$inferSelect;
export type NewCaseClassificationInbound = typeof caseClassificationInbound.$inferInsert;

export type CaseClassificationResults = typeof caseClassificationResults.$inferSelect;
export type NewCaseClassificationResults = typeof caseClassificationResults.$inferInsert;

export type CaseDiscoveredEntities = typeof caseDiscoveredEntities.$inferSelect;
export type NewCaseDiscoveredEntities = typeof caseDiscoveredEntities.$inferInsert;

/**
 * Case Classifications Table
 * Tracks AI classification results for ServiceNow cases
 */
export const caseClassifications = pgTable(
  "case_classifications",
  {
    id: serial("id").primaryKey(),
    caseNumber: text("case_number").notNull(),
    caseSysId: text("case_sys_id").notNull(),
    category: text("category").notNull(),
    subcategory: text("subcategory"),
    confidenceScore: real("confidence_score").notNull(),
    urgencyLevel: text("urgency_level"),
    reasoning: text("reasoning"),
    keywords: jsonb("keywords").$type<string[]>().default([]).notNull(),
    quickSummary: text("quick_summary"),
    immediateNextSteps: jsonb("immediate_next_steps").$type<string[]>().default([]).notNull(),
    technicalEntities: jsonb("technical_entities").$type<{
      ip_addresses: string[];
      systems: string[];
      users: string[];
      software: string[];
      error_codes: string[];
    }>().default({ ip_addresses: [], systems: [], users: [], software: [], error_codes: [] }).notNull(),
    businessIntelligence: jsonb("business_intelligence").$type<{
      project_scope_detected: boolean;
      project_scope_reason?: string;
      client_technology?: string;
      client_technology_context?: string;
      related_entities?: string[];
      outside_service_hours: boolean;
      service_hours_note?: string;
      executive_visibility: boolean;
      executive_visibility_reason?: string;
      compliance_impact: boolean;
      compliance_impact_reason?: string;
      financial_impact: boolean;
      financial_impact_reason?: string;
    }>().default({ 
      project_scope_detected: false, 
      outside_service_hours: false, 
      executive_visibility: false, 
      compliance_impact: false, 
      financial_impact: false 
    }).notNull(),
    similarCasesCount: integer("similar_cases_count").default(0).notNull(),
    kbArticlesCount: integer("kb_articles_count").default(0).notNull(),
    modelUsed: text("model_used").notNull(),
    classifiedAt: timestamp("classified_at").defaultNow().notNull(),
    processingTimeMs: real("processing_time_ms"),
    servicenowUpdated: boolean("servicenow_updated").default(false).notNull(),
    workNoteContent: text("work_note_content"),
  },
  (table) => ({
    caseNumberIdx: index("idx_case_number_classifications").on(table.caseNumber),
    caseSysIdIdx: index("idx_case_sys_id").on(table.caseSysId),
    categoryIdx: index("idx_category").on(table.category),
    classifiedAtIdx: index("idx_classified_at").on(table.classifiedAt),
    confidenceScoreIdx: index("idx_confidence_score").on(table.confidenceScore),
  })
);

export type CaseClassification = typeof caseClassifications.$inferSelect;
export type NewCaseClassification = typeof caseClassifications.$inferInsert;

/**
 * ServiceNow Choice Cache Table
 * Caches category/subcategory choice lists from ServiceNow sys_choice table
 * Synced every 12 hours to avoid real-time API calls during classification
 *
 * Original: sql/create_servicenow_category_cache.sql
 */
export const servicenowChoiceCache = pgTable(
  "servicenow_choice_cache",
  {
    choiceId: serial("choice_id").primaryKey(),
    tableName: text("table_name").notNull(), // e.g., "sn_customerservice_case"
    element: text("element").notNull(), // e.g., "category", "subcategory"
    value: text("value").notNull(), // ServiceNow internal value (e.g., "12", "15")
    label: text("label").notNull(), // Display label (e.g., "Hardware issue")
    sequence: integer("sequence").default(0).notNull(), // Display order
    inactive: boolean("inactive").default(false).notNull(), // Whether choice is inactive
    dependentValue: text("dependent_value"), // For subcategories, parent category value
    lastSyncedUtc: timestamp("last_synced_utc"),
    createdAt: timestamp("created_at").defaultNow().notNull(),
    updatedAt: timestamp("updated_at").defaultNow().notNull(),
  },
  (table) => ({
    uniqueChoice: index("idx_unique_choice").on(table.tableName, table.element, table.value, table.dependentValue),
    elementIdx: index("idx_element").on(table.element),
    inactiveIdx: index("idx_inactive").on(table.inactive),
    lastSyncedIdx: index("idx_last_synced").on(table.lastSyncedUtc),
  })
);

/**
 * ServiceNow Category Sync Log Table
 * Tracks category sync job execution history
 *
 * Original: sql/create_servicenow_category_cache.sql
 */
export const servicenowCategorySyncLog = pgTable(
  "servicenow_category_sync_log",
  {
    syncId: serial("sync_id").primaryKey(),
    tableName: text("table_name").notNull(),
    element: text("element").notNull(),
    startedAtUtc: timestamp("started_at_utc").notNull(),
    completedAtUtc: timestamp("completed_at_utc"),
    status: text("status").notNull(), // "running", "success", "failed"
    choicesFetched: integer("choices_fetched"),
    choicesAdded: integer("choices_added"),
    choicesUpdated: integer("choices_updated"),
    choicesRemoved: integer("choices_removed"),
    errorMessage: text("error_message"),
  },
  (table) => ({
    statusIdx: index("idx_sync_status").on(table.status),
    startedAtIdx: index("idx_sync_started_at").on(table.startedAtUtc),
  })
);

export type ServiceNowChoiceCache = typeof servicenowChoiceCache.$inferSelect;
export type NewServiceNowChoiceCache = typeof servicenowChoiceCache.$inferInsert;

export type ServiceNowCategorySyncLog = typeof servicenowCategorySyncLog.$inferSelect;
export type NewServiceNowCategorySyncLog = typeof servicenowCategorySyncLog.$inferInsert;

/**
<<<<<<< HEAD
 * Client Settings Table
 * Stores per-client configuration for catalog redirect and other features
 */
export const clientSettings = pgTable(
  "client_settings",
  {
    id: serial("id").primaryKey(),
    clientId: text("client_id").notNull().unique(), // ServiceNow company sys_id
    clientName: text("client_name").notNull(),
    // Catalog redirect settings
    catalogRedirectEnabled: boolean("catalog_redirect_enabled").default(true).notNull(),
    catalogRedirectConfidenceThreshold: real("catalog_redirect_confidence_threshold").default(0.5).notNull(),
    catalogRedirectAutoClose: boolean("catalog_redirect_auto_close").default(false).notNull(),
    supportContactInfo: text("support_contact_info"),
    // Custom catalog mappings (optional overrides)
    customCatalogMappings: jsonb("custom_catalog_mappings").$type<Array<{
      requestType: string;
      keywords: string[];
      catalogItemNames: string[];
      priority: number;
    }>>().default([]).notNull(),
    // Feature flags
    features: jsonb("features").$type<Record<string, boolean>>().default({}).notNull(),
    // Metadata
    notes: text("notes"),
    createdAt: timestamp("created_at").defaultNow().notNull(),
    updatedAt: timestamp("updated_at").defaultNow().notNull(),
    createdBy: text("created_by"),
    updatedBy: text("updated_by"),
  },
  (table) => ({
    clientIdIdx: index("idx_client_id").on(table.clientId),
    clientNameIdx: index("idx_client_name").on(table.clientName),
    catalogRedirectEnabledIdx: index("idx_catalog_redirect_enabled").on(table.catalogRedirectEnabled),
  })
);

/**
 * Catalog Redirect Log Table
 * Tracks all catalog redirects for metrics and reporting
 */
export const catalogRedirectLog = pgTable(
  "catalog_redirect_log",
  {
    id: serial("id").primaryKey(),
    caseNumber: text("case_number").notNull(),
    caseSysId: text("case_sys_id").notNull(),
    clientId: text("client_id"),
    clientName: text("client_name"),
    requestType: text("request_type").notNull(), // onboarding, termination, etc.
    confidence: real("confidence").notNull(),
    confidenceThreshold: real("confidence_threshold").notNull(),
    catalogItemsProvided: integer("catalog_items_provided").notNull(),
    catalogItemNames: jsonb("catalog_item_names").$type<string[]>().default([]).notNull(),
    caseClosed: boolean("case_closed").notNull(),
    closeState: text("close_state"),
    matchedKeywords: jsonb("matched_keywords").$type<string[]>().default([]).notNull(),
    submittedBy: text("submitted_by"), // user who submitted the case
    shortDescription: text("short_description"),
    category: text("category"),
    subcategory: text("subcategory"),
    redirectedAt: timestamp("redirected_at").defaultNow().notNull(),
  },
  (table) => ({
    caseNumberIdx: index("idx_redirect_case_number").on(table.caseNumber),
    caseSysIdIdx: index("idx_redirect_case_sys_id").on(table.caseSysId),
    clientIdIdx: index("idx_redirect_client_id").on(table.clientId),
    requestTypeIdx: index("idx_redirect_request_type").on(table.requestType),
    redirectedAtIdx: index("idx_redirect_redirected_at").on(table.redirectedAt),
    caseClosedIdx: index("idx_redirect_case_closed").on(table.caseClosed),
  })
);

export type ClientSettings = typeof clientSettings.$inferSelect;
export type NewClientSettings = typeof clientSettings.$inferInsert;

export type CatalogRedirectLog = typeof catalogRedirectLog.$inferSelect;
export type NewCatalogRedirectLog = typeof catalogRedirectLog.$inferInsert;
=======
 * Category Mismatch Log Table
 * Tracks when AI suggests categories that don't exist in ServiceNow
 * Used to identify categories that should be added to ServiceNow
 *
 * DUAL CATEGORIZATION: Tracks which table (Cases vs Incidents) the mismatch is for
 */
export const categoryMismatchLog = pgTable(
  "category_mismatch_log",
  {
    id: serial("id").primaryKey(),
    caseNumber: text("case_number").notNull(),
    caseSysId: text("case_sys_id"),
    targetTable: text("target_table").notNull().default("sn_customerservice_case"), // "sn_customerservice_case" or "incident"
    aiSuggestedCategory: text("ai_suggested_category").notNull(),
    aiSuggestedSubcategory: text("ai_suggested_subcategory"),
    correctedCategory: text("corrected_category").notNull(), // What we used instead
    confidenceScore: real("confidence_score").notNull(),
    caseDescription: text("case_description").notNull(),
    reviewed: boolean("reviewed").default(false).notNull(), // Has ServiceNow team reviewed this?
    createdAt: timestamp("created_at").defaultNow().notNull(),
  },
  (table) => ({
    caseNumberIdx: index("idx_mismatch_case_number").on(table.caseNumber),
    suggestedCategoryIdx: index("idx_mismatch_suggested_category").on(table.aiSuggestedCategory),
    targetTableIdx: index("idx_mismatch_target_table").on(table.targetTable),
    reviewedIdx: index("idx_mismatch_reviewed").on(table.reviewed),
    createdAtIdx: index("idx_mismatch_created_at").on(table.createdAt),
    confidenceIdx: index("idx_mismatch_confidence").on(table.confidenceScore),
  })
);

export type CategoryMismatchLog = typeof categoryMismatchLog.$inferSelect;
export type NewCategoryMismatchLog = typeof categoryMismatchLog.$inferInsert;
>>>>>>> 5b076ddb
<|MERGE_RESOLUTION|>--- conflicted
+++ resolved
@@ -448,7 +448,6 @@
 export type NewServiceNowCategorySyncLog = typeof servicenowCategorySyncLog.$inferInsert;
 
 /**
-<<<<<<< HEAD
  * Client Settings Table
  * Stores per-client configuration for catalog redirect and other features
  */
@@ -527,7 +526,8 @@
 
 export type CatalogRedirectLog = typeof catalogRedirectLog.$inferSelect;
 export type NewCatalogRedirectLog = typeof catalogRedirectLog.$inferInsert;
-=======
+
+/**
  * Category Mismatch Log Table
  * Tracks when AI suggests categories that don't exist in ServiceNow
  * Used to identify categories that should be added to ServiceNow
@@ -560,5 +560,4 @@
 );
 
 export type CategoryMismatchLog = typeof categoryMismatchLog.$inferSelect;
-export type NewCategoryMismatchLog = typeof categoryMismatchLog.$inferInsert;
->>>>>>> 5b076ddb
+export type NewCategoryMismatchLog = typeof categoryMismatchLog.$inferInsert;