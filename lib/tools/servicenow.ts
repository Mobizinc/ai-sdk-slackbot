import { Buffer } from "node:buffer";
import { config as appConfig } from "../config";
import { featureFlags, hashUserId } from "../infrastructure/feature-flags";
import type {
  CaseRepository,
  IncidentRepository,
  KnowledgeRepository,
  ServiceCatalogRepository,
  ServiceManagementRepository,
  CMDBRepository,
  CustomerAccountRepository,
  ChoiceRepository,
  ProblemRepository,
} from "../infrastructure/servicenow/repositories";
import type {
  Case,
  Incident,
  KnowledgeArticle,
  CatalogItem,
  ConfigurationItem,
  Choice,
} from "../infrastructure/servicenow/types";
import {
  getCaseRepository,
  getIncidentRepository,
  getKnowledgeRepository,
  getServiceCatalogRepository,
  getCmdbRepository,
  getCustomerAccountRepository,
  getChoiceRepository,
  getProblemRepository,
  type ServiceNowContext,
} from "../infrastructure/servicenow/repositories";

type ServiceNowAuthMode = "basic" | "token";

interface ServiceNowConfig {
  instanceUrl?: string;
  username?: string;
  password?: string;
  apiToken?: string;
  caseTable?: string;
  caseJournalName?: string;
  ciTable?: string;
  taskTable?: string;
}

function normalize(value?: string | null): string | undefined {
  if (!value) return undefined;
  const trimmed = value.trim();
  return trimmed.length > 0 ? trimmed : undefined;
}

/**
 * Type guard to check if a value is a plain object (not null, not an array)
 */
function isPlainObject(value: unknown): value is Record<string, any> {
  return typeof value === 'object' && value !== null && !Array.isArray(value);
}

const serviceNowConfig: ServiceNowConfig = {
  instanceUrl: normalize(appConfig.servicenowInstanceUrl || appConfig.servicenowUrl),
  username: normalize(appConfig.servicenowUsername),
  password: normalize(appConfig.servicenowPassword),
  apiToken: normalize(appConfig.servicenowApiToken),
  caseTable: (appConfig.servicenowCaseTable || "sn_customerservice_case").trim(),
  caseJournalName: (appConfig.servicenowCaseJournalName || "x_mobit_serv_case_service_case").trim(),
  ciTable: (appConfig.servicenowCiTable || "cmdb_ci").trim(),
  taskTable: (appConfig.servicenowTaskTable || "sn_customerservice_task").trim(),
};

function detectAuthMode(): ServiceNowAuthMode | null {
  if (serviceNowConfig.username && serviceNowConfig.password) {
    return "basic";
  }

  if (serviceNowConfig.apiToken) {
    return "token";
  }

  return null;
}

async function buildAuthHeaders(): Promise<Record<string, string>> {
  const mode = detectAuthMode();

  if (mode === "basic") {
    const encoded = Buffer.from(`${serviceNowConfig.username}:${serviceNowConfig.password}`).toString(
      "base64",
    );
    return {
      Authorization: `Basic ${encoded}`,
    };
  }

  if (mode === "token") {
    return {
      Authorization: `Bearer ${serviceNowConfig.apiToken}`,
    };
  }

  throw new Error(
    "ServiceNow credentials are not configured. Set SERVICENOW_USERNAME/PASSWORD or SERVICENOW_API_TOKEN.",
  );
}

async function request<T>(
  path: string,
  init: RequestInit = {},
): Promise<T> {
  if (!serviceNowConfig.instanceUrl) {
    throw new Error(
      "ServiceNow instance URL is not configured. Set SERVICENOW_INSTANCE_URL.",
    );
  }

  const headers = {
    "content-type": "application/json",
    ...(init.headers ?? {}),
    ...(await buildAuthHeaders()),
  } as Record<string, string>;

  const url = `${serviceNowConfig.instanceUrl}${path}`;
  const method = (init.method || "GET").toUpperCase();

  // Log the HTTP request
  console.log(`[ServiceNow HTTP] ${method} ${url}`);
  const startTime = Date.now();

  const response = await fetch(url, {
    ...init,
    headers,
  });

  const duration = Date.now() - startTime;

  if (!response.ok) {
    console.error(`[ServiceNow HTTP] Response: ${response.status} ${response.statusText} (${duration}ms)`);
    const body = await response.text();
    throw new Error(
      `ServiceNow request failed with status ${response.status}: ${body.slice(0, 500)}`,
    );
  }

  // Log successful response
  console.log(`[ServiceNow HTTP] Response: ${response.status} ${response.statusText} (${duration}ms)`);

  return (await response.json()) as T;
}

/**
 * Extract display value from ServiceNow field (handles both strings and objects)
 */
function extractDisplayValue(field: any): string {
  if (!field) return "";
  if (typeof field === "string") return field;
  if (typeof field === "object" && field.display_value) return field.display_value;
  if (typeof field === "object" && field.value) return field.value;
  return String(field);
}

/**
 * Extract reference sys_id from ServiceNow reference field
 * Reference fields return as { value: "sys_id", display_value: "name", link: "url" }
 */
function extractReferenceSysId(field: any): string | undefined {
  if (!field) return undefined;
  if (typeof field === "string") return field; // Already a sys_id
  if (typeof field === "object" && field.value) return field.value; // Extract sys_id from reference
  return undefined;
}

function normalizeIpAddresses(field: any): string[] {
  if (!field) return [];
  if (Array.isArray(field)) {
    return field
      .map((entry) => extractDisplayValue(entry))
      .map((value) => value.trim())
      .filter((value) => Boolean(value));
  }

  const display = extractDisplayValue(field);
  if (!display) return [];

  return display
    .split(/[\s,;]+/)
    .map((value) => value.trim())
    .filter((value) => Boolean(value));
}

function pad(value: number): string {
  return value.toString().padStart(2, "0");
}

function formatDateForServiceNow(date: Date): string {
  const year = date.getUTCFullYear();
  const month = pad(date.getUTCMonth() + 1);
  const day = pad(date.getUTCDate());
  const hours = pad(date.getUTCHours());
  const minutes = pad(date.getUTCMinutes());
  const seconds = pad(date.getUTCSeconds());
  return `${year}-${month}-${day} ${hours}:${minutes}:${seconds}`;
}

export interface ServiceNowIncidentResult {
  number: string;
  sys_id: string;
  short_description: string;
  state?: string;
  url: string;
}

export interface ServiceNowIncidentSummary {
  sys_id: string;
  number: string;
  short_description?: string;
  state?: string;
  resolved_at?: string;
  close_code?: string;
  parent?: string;
  url: string;
}

export interface ServiceNowKnowledgeSearchInput {
  query: string;
  limit?: number;
}

export interface ServiceNowKnowledgeArticle {
  number: string;
  short_description: string;
  url: string;
  sys_id: string;
}

export interface ServiceNowCaseResult {
  sys_id: string;
  number: string;
  short_description?: string;
  description?: string;
  priority?: string;
  state?: string;
  category?: string;
  subcategory?: string;
  opened_at?: string;
  assignment_group?: string;
  assigned_to?: string;
  opened_by?: string;
  caller_id?: string;
  submitted_by?: string;
  contact?: string; // Reference to customer_contact table (sys_id)
  account?: string; // Reference to customer_account table (sys_id)
<<<<<<< HEAD
=======
  company?: string; // Reference to customer_account/company table (sys_id)
>>>>>>> b9691d28
  url?: string;
}

export interface ServiceNowCaseJournalEntry {
  sys_id: string;
  element: string;
  element_id: string;
  name?: string;
  sys_created_on: string;
  sys_created_by: string;
  value?: string;
}

export interface ServiceNowCatalogItem {
  sys_id: string;
  name: string;
  short_description?: string;
  description?: string;
  category?: string;
  active: boolean;
  url: string;
}

export interface ServiceNowConfigurationItem {
  sys_id: string;
  name: string;
  sys_class_name?: string;
  fqdn?: string;
  host_name?: string;
  ip_addresses: string[];
  owner_group?: string;
  support_group?: string;
  location?: string;
  environment?: string;
  status?: string;
  description?: string;
  url: string;
}

export interface ServiceNowCaseSummary {
  sys_id: string;
  number: string;
  short_description?: string;
  priority?: string;
  state?: string;
  account?: string;
  company?: string;
  opened_at?: string;
  updated_on?: string;
  url: string;
}

export interface ServiceNowBusinessService {
  sys_id: string;
  name: string;
  description?: string;
  parent?: string;
  url: string;
}

export interface ServiceNowServiceOffering {
  sys_id: string;
  name: string;
  description?: string;
  parent?: string;
  parent_name?: string;
  url: string;
}

export interface ServiceNowWorkNote {
  sys_id: string;
  element_id: string;
  value: string;
  sys_created_on: string;
  sys_created_by?: string;
}

export interface ServiceNowApplicationService {
  sys_id: string;
  name: string;
  description?: string;
  parent?: string;
  parent_name?: string;
  url: string;
}

export interface ServiceNowCustomerAccount {
  sys_id: string;
  number: string;
  name: string;
  url: string;
}

export class ServiceNowClient {
  /**
   * New repository pattern implementation (lazy-loaded)
   * Used for gradual migration via feature flags
   */
  private caseRepository: CaseRepository | null = null;
  private incidentRepository: IncidentRepository | null = null;
  private knowledgeRepository: KnowledgeRepository | null = null;
  private catalogRepository: (ServiceCatalogRepository & ServiceManagementRepository) | null = null;
  private cmdbRepository: CMDBRepository | null = null;
  private customerAccountRepository: CustomerAccountRepository | null = null;
  private choiceRepository: ChoiceRepository | null = null;
  private problemRepository: ProblemRepository | null = null;

  /**
   * Get or initialize the case repository
   */
  private getCaseRepo(): CaseRepository {
    if (!this.caseRepository) {
      this.caseRepository = getCaseRepository();
    }
    return this.caseRepository;
  }

  /**
   * Get or initialize the incident repository
   */
  private getIncidentRepo(): IncidentRepository {
    if (!this.incidentRepository) {
      this.incidentRepository = getIncidentRepository();
    }
    return this.incidentRepository;
  }

  /**
   * Get or initialize the knowledge repository
   */
  private getKnowledgeRepo(): KnowledgeRepository {
    if (!this.knowledgeRepository) {
      this.knowledgeRepository = getKnowledgeRepository();
    }
    return this.knowledgeRepository;
  }

  /**
   * Get or initialize the service catalog repository
   */
  private getCatalogRepo(): ServiceCatalogRepository & ServiceManagementRepository {
    if (!this.catalogRepository) {
      this.catalogRepository = getServiceCatalogRepository();
    }
    return this.catalogRepository;
  }

  private getCmdbRepo(): CMDBRepository {
    if (!this.cmdbRepository) {
      this.cmdbRepository = getCmdbRepository();
    }
    return this.cmdbRepository;
  }

  private getCustomerAccountRepo(): CustomerAccountRepository {
    if (!this.customerAccountRepository) {
      this.customerAccountRepository = getCustomerAccountRepository();
    }
    return this.customerAccountRepository;
  }

  private getChoiceRepo(): ChoiceRepository {
    if (!this.choiceRepository) {
      this.choiceRepository = getChoiceRepository();
    }
    return this.choiceRepository;
  }

  private getProblemRepo(): ProblemRepository {
    if (!this.problemRepository) {
      this.problemRepository = getProblemRepository();
    }
    return this.problemRepository;
  }

  /**
   * Convert new Case domain model to legacy ServiceNowCaseResult format
   */
  private toDomainModelToLegacyFormat(case_: Case): ServiceNowCaseResult {
    // Safely convert dates to ISO strings with error handling
    let openedAtIso: string | undefined;
    try {
      openedAtIso = case_.openedAt?.toISOString();
    } catch (error) {
      console.warn(`[ServiceNow] Invalid opened_at date for case ${case_.number}`, {
        openedAt: case_.openedAt,
        error: error instanceof Error ? error.message : String(error),
      });
      openedAtIso = undefined;
    }

    return {
      sys_id: case_.sysId,
      number: case_.number,
      short_description: case_.shortDescription,
      description: case_.description,
      priority: case_.priority,
      state: case_.state,
      category: case_.category,
      subcategory: case_.subcategory,
      opened_at: openedAtIso,
      assignment_group: case_.assignmentGroup,
      assigned_to: case_.assignedTo,
      opened_by: case_.openedBy,
      caller_id: case_.callerId,
      submitted_by: case_.submittedBy,
      contact: case_.contact,
    account: case_.account,
    company: case_.company,
    url: case_.url,
  };
}

  /**
   * Convert new Incident domain model to legacy ServiceNowIncidentResult format
   */
  private incidentToLegacyFormat(incident: Incident): ServiceNowIncidentResult {
    return {
      sys_id: incident.sysId,
      number: incident.number,
      short_description: incident.shortDescription,
      state: incident.state,
      url: incident.url,
    };
  }

  /**
   * Convert new Incident domain model to legacy ServiceNowIncidentSummary format
   */
  private incidentToLegacySummaryFormat(incident: Incident): ServiceNowIncidentSummary {
    return {
      sys_id: incident.sysId,
      number: incident.number,
      short_description: incident.shortDescription,
      state: incident.state,
      resolved_at: incident.resolvedAt?.toISOString(),
      close_code: incident.closeCode,
      parent: incident.parent,
      url: incident.url,
    };
  }

  public isConfigured(): boolean {
    return Boolean(serviceNowConfig.instanceUrl && detectAuthMode());
  }

  public async getIncident(
    number: string,
    context?: ServiceNowContext,
  ): Promise<ServiceNowIncidentResult | null> {
    // Feature flag: Decide whether to use new repository pattern or legacy implementation
    const useNewPath = featureFlags.useServiceNowRepositories({
      userId: context?.userId,
      channelId: context?.channelId,
      userIdHash: context?.userId ? hashUserId(context.userId) : undefined,
    });

    // Log which path is being used
    console.log(`[ServiceNow] getIncident using ${useNewPath ? "NEW" : "OLD"} path`, {
      number,
      featureEnabled: useNewPath,
      userId: context?.userId,
      channelId: context?.channelId,
    });

    if (useNewPath) {
      // NEW PATH: Use repository pattern
      try {
        const incidentRepo = this.getIncidentRepo();
        const incident = await incidentRepo.findByNumber(number);

        if (!incident) {
          console.log(`[ServiceNow] NEW path: Incident not found`, { number });
          return null;
        }

        const result = this.incidentToLegacyFormat(incident);
        console.log(`[ServiceNow] NEW path: Successfully retrieved incident`, {
          number,
          sysId: result.sys_id,
        });
        return result;
      } catch (error) {
        // Log error but don't crash - fall back to old path
        console.error(`[ServiceNow] NEW path ERROR - falling back to OLD path`, {
          number,
          error: error instanceof Error ? error.message : String(error),
        });
        // Fall through to OLD path below
      }
    }

    // OLD PATH: Legacy implementation (or fallback from error)
    console.log(`[ServiceNow] OLD path: Using legacy implementation`, { number });

    const data = await request<{
      result: Array<ServiceNowIncidentResult & { sys_id: string }>;
    }>(`/api/now/table/incident?number=${encodeURIComponent(number)}`);

    if (!data.result?.length) {
      console.log(`[ServiceNow] OLD path: Incident not found`, { number });
      return null;
    }

    const incident = data.result[0];
    const result = {
      ...incident,
      url: `${serviceNowConfig.instanceUrl}/nav_to.do?uri=incident.do?sys_id=${incident.sys_id}`,
    };

    console.log(`[ServiceNow] OLD path: Successfully retrieved incident`, {
      number,
      sysId: result.sys_id,
    });

    return result;
  }

  public async getResolvedIncidents(
    options: {
      limit?: number;
      olderThanMinutes?: number;
      requireParentCase?: boolean;
      requireEmptyCloseCode?: boolean;
    } = {},
    context?: ServiceNowContext,
  ): Promise<ServiceNowIncidentSummary[]> {
    // Feature flag: Decide whether to use new repository pattern or legacy implementation
    const useNewPath = featureFlags.useServiceNowRepositories({
      userId: context?.userId,
      channelId: context?.channelId,
      userIdHash: context?.userId ? hashUserId(context.userId) : undefined,
    });

    // Log which path is being used
    console.log(`[ServiceNow] getResolvedIncidents using ${useNewPath ? "NEW" : "OLD"} path`, {
      limit: options.limit,
      olderThanMinutes: options.olderThanMinutes,
      featureEnabled: useNewPath,
      userId: context?.userId,
      channelId: context?.channelId,
    });

    if (useNewPath) {
      // NEW PATH: Use repository pattern
      try {
        const incidentRepo = this.getIncidentRepo();
        const incidents = await incidentRepo.findResolved(options);

        const summaries = incidents.map((incident) => this.incidentToLegacySummaryFormat(incident));

        console.log(`[ServiceNow] NEW path: Successfully retrieved resolved incidents`, {
          count: summaries.length,
        });

        return summaries;
      } catch (error) {
        // Log error but don't crash - fall back to old path
        console.error(`[ServiceNow] NEW path ERROR - falling back to OLD path`, {
          error: error instanceof Error ? error.message : String(error),
        });
        // Fall through to OLD path below
      }
    }

    // OLD PATH: Legacy implementation (or fallback from error)
    console.log(`[ServiceNow] OLD path: Using legacy implementation`);

    const limit = options.limit ?? 50;
    const queryParts: string[] = ["state=6", "active=true"];

    if (options.requireParentCase !== false) {
      queryParts.push("parentISNOTEMPTY");
    }

    if (options.requireEmptyCloseCode !== false) {
      queryParts.push("close_codeISEMPTY");
    }

    if (options.olderThanMinutes && options.olderThanMinutes > 0) {
      queryParts.push(`resolved_atRELATIVELE@minute@ago@${Math.floor(options.olderThanMinutes)}`);
    }

    const query = queryParts.join("^");
    const fields = [
      "sys_id",
      "number",
      "short_description",
      "state",
      "resolved_at",
      "close_code",
      "parent",
    ];

    const data = await request<{
      result: Array<Record<string, any>>;
    }>(
      `/api/now/table/incident?sysparm_query=${encodeURIComponent(query)}&sysparm_fields=${fields.join(
        ",",
      )}&sysparm_display_value=all&sysparm_limit=${limit}`,
    );

    const incidents = data.result ?? [];

    const result = incidents.map((record) => {
      const sysId = extractDisplayValue(record.sys_id);
      return {
        sys_id: sysId,
        number: extractDisplayValue(record.number),
        short_description: extractDisplayValue(record.short_description) || undefined,
        state: extractDisplayValue(record.state) || undefined,
        resolved_at: extractDisplayValue(record.resolved_at) || undefined,
        close_code: extractDisplayValue(record.close_code) || undefined,
        parent: extractDisplayValue(record.parent) || undefined,
        url: `${serviceNowConfig.instanceUrl}/nav_to.do?uri=incident.do?sys_id=${sysId}`,
      } satisfies ServiceNowIncidentSummary;
    });

    console.log(`[ServiceNow] OLD path: Successfully retrieved resolved incidents`, {
      count: result.length,
    });

    return result;
  }

  public async getResolvedIncidents(options: {
    limit?: number;
    olderThanMinutes?: number;
    requireParentCase?: boolean;
    requireEmptyCloseCode?: boolean;
  } = {}): Promise<ServiceNowIncidentSummary[]> {
    const limit = options.limit ?? 50;
    const queryParts: string[] = ["state=6", "active=true"];

    if (options.requireParentCase !== false) {
      queryParts.push("parentISNOTEMPTY");
    }

    if (options.requireEmptyCloseCode !== false) {
      queryParts.push("close_codeISEMPTY");
    }

    if (options.olderThanMinutes && options.olderThanMinutes > 0) {
      queryParts.push(`resolved_atRELATIVELE@minute@ago@${Math.floor(options.olderThanMinutes)}`);
    }

    const query = queryParts.join("^");
    const fields = [
      "sys_id",
      "number",
      "short_description",
      "state",
      "resolved_at",
      "close_code",
      "parent",
    ];

    const data = await request<{
      result: Array<Record<string, any>>;
    }>(
      `/api/now/table/incident?sysparm_query=${encodeURIComponent(query)}&sysparm_fields=${fields.join(
        ",",
      )}&sysparm_display_value=all&sysparm_limit=${limit}`,
    );

    const incidents = data.result ?? [];

    return incidents.map((record) => {
      const sysId = extractDisplayValue(record.sys_id);
      return {
        sys_id: sysId,
        number: extractDisplayValue(record.number),
        short_description: extractDisplayValue(record.short_description) || undefined,
        state: extractDisplayValue(record.state) || undefined,
        resolved_at: extractDisplayValue(record.resolved_at) || undefined,
        close_code: extractDisplayValue(record.close_code) || undefined,
        parent: extractDisplayValue(record.parent) || undefined,
        url: `${config.instanceUrl}/nav_to.do?uri=incident.do?sys_id=${sysId}`,
      } satisfies ServiceNowIncidentSummary;
    });
  }

  public async searchKnowledge(
    input: ServiceNowKnowledgeSearchInput,
    context?: ServiceNowContext,
  ): Promise<ServiceNowKnowledgeArticle[]> {
    // Feature flag: Decide whether to use new repository pattern or legacy implementation
    const useNewPath = featureFlags.useServiceNowRepositories({
      userId: context?.userId,
      channelId: context?.channelId,
      userIdHash: context?.userId ? hashUserId(context.userId) : undefined,
    });

    // Log which path is being used
    console.log(`[ServiceNow] searchKnowledge using ${useNewPath ? "NEW" : "OLD"} path`, {
      query: input.query,
      limit: input.limit,
      featureEnabled: useNewPath,
      userId: context?.userId,
      channelId: context?.channelId,
    });

    if (useNewPath) {
      // NEW PATH: Use repository pattern
      try {
        const knowledgeRepo = this.getKnowledgeRepo();
        const articles = await knowledgeRepo.search(input.query, input.limit ?? 3);

        // Convert to legacy format
        const legacyArticles: ServiceNowKnowledgeArticle[] = articles.map((article) => ({
          number: article.number,
          short_description: article.shortDescription,
          sys_id: article.sysId,
          url: article.url,
        }));

        console.log(`[ServiceNow] NEW path: Successfully searched knowledge articles`, {
          query: input.query,
          found: legacyArticles.length,
        });

        return legacyArticles;
      } catch (error) {
        // Log error but don't crash - fall back to old path
        console.error(`[ServiceNow] NEW path ERROR - falling back to OLD path`, {
          query: input.query,
          error: error instanceof Error ? error.message : String(error),
        });
        // Fall through to OLD path below
      }
    }

    // OLD PATH: Legacy implementation (or fallback from error)
    console.log(`[ServiceNow] OLD path: Using legacy implementation`, { query: input.query });

    const limit = input.limit ?? 3;
    const data = await request<{
      result: Array<{
        number: string;
        short_description: string;
        sys_id: string;
      }>;
    }>(
      `/api/now/table/kb_knowledge?sysparm_query=ORDERBYDESCsys_updated_on^textLIKE${encodeURIComponent(
        input.query,
      )}&sysparm_limit=${limit}`,
    );

    const result = data.result.map((article) => ({
      ...article,
      url: `${serviceNowConfig.instanceUrl}/nav_to.do?uri=kb_knowledge.do?sys_id=${article.sys_id}`,
    }));

    console.log(`[ServiceNow] OLD path: Successfully searched knowledge articles`, {
      query: input.query,
      found: result.length,
    });

    return result;
  }

  public async getCase(
    number: string,
    context?: ServiceNowContext,
  ): Promise<ServiceNowCaseResult | null> {
    // Feature flag: Decide whether to use new repository pattern or legacy implementation
    const useNewPath = featureFlags.useServiceNowRepositories({
      userId: context?.userId,
      channelId: context?.channelId,
      userIdHash: context?.userId ? hashUserId(context.userId) : undefined,
    });

    // Log which path is being used (critical for monitoring rollout)
    console.log(`[ServiceNow] getCase using ${useNewPath ? "NEW" : "OLD"} path`, {
      number,
      featureEnabled: useNewPath,
      userId: context?.userId,
      channelId: context?.channelId,
    });

    if (useNewPath) {
      // NEW PATH: Use repository pattern
      try {
        const caseRepo = this.getCaseRepo();
        const case_ = await caseRepo.findByNumber(number);

        if (!case_) {
          console.log(`[ServiceNow] NEW path: Case not found`, { number });
          return null;
        }

        const result = this.toDomainModelToLegacyFormat(case_);
        console.log(`[ServiceNow] NEW path: Successfully retrieved case`, {
          number,
          sysId: result.sys_id,
        });
        return result;
      } catch (error) {
        // Log error but don't crash - fall back to old path
        console.error(`[ServiceNow] NEW path ERROR - falling back to OLD path`, {
          number,
          error: error instanceof Error ? error.message : String(error),
        });
        // Fall through to OLD path below
      }
    }

    // OLD PATH: Legacy implementation (or fallback from error)
    console.log(`[ServiceNow] OLD path: Using legacy implementation`, { number });

    const table = serviceNowConfig.caseTable ?? "sn_customerservice_case";
    const data = await request<{
      result: Array<any>;
    }>(
      `/api/now/table/${table}?sysparm_query=${encodeURIComponent(
        `number=${number}`,
      )}&sysparm_limit=1&sysparm_display_value=all`,
    );

    if (!data.result?.length) {
      console.log(`[ServiceNow] OLD path: Case not found`, { number });
      return null;
    }

    const raw = data.result[0];

    // Extract display values for all fields that might be objects
    const sysId = extractDisplayValue(raw.sys_id);
    const openedBy = extractDisplayValue(raw.opened_by);
    const callerId = extractDisplayValue(raw.caller_id);

    const result = {
      sys_id: sysId,
      number: raw.number,
      short_description: extractDisplayValue(raw.short_description),
      description: extractDisplayValue(raw.description),
      priority: extractDisplayValue(raw.priority),
      state: extractDisplayValue(raw.state),
      category: extractDisplayValue(raw.category),
      subcategory: extractDisplayValue(raw.subcategory),
      opened_at: extractDisplayValue(raw.opened_at),
      assignment_group: extractDisplayValue(raw.assignment_group),
      assigned_to: extractDisplayValue(raw.assigned_to),
      opened_by: openedBy,
      caller_id: callerId,
      submitted_by: extractDisplayValue(raw.submitted_by) || openedBy || callerId || undefined,
      contact: extractReferenceSysId(raw.contact),
      account: extractReferenceSysId(raw.account),
      company: extractReferenceSysId(raw.company),
      url: `${serviceNowConfig.instanceUrl}/nav_to.do?uri=${table}.do?sys_id=${sysId}`,
    };

    console.log(`[ServiceNow] OLD path: Successfully retrieved case`, {
      number,
      sysId: result.sys_id,
    });

    return result;
  }

  public async getCaseBySysId(
    sysId: string,
    context?: ServiceNowContext,
  ): Promise<ServiceNowCaseResult | null> {
    // Feature flag: Decide whether to use new repository pattern or legacy implementation
    const useNewPath = featureFlags.useServiceNowRepositories({
      userId: context?.userId,
      channelId: context?.channelId,
      userIdHash: context?.userId ? hashUserId(context.userId) : undefined,
    });

    // Log which path is being used (critical for monitoring rollout)
    console.log(`[ServiceNow] getCaseBySysId using ${useNewPath ? "NEW" : "OLD"} path`, {
      sysId,
      featureEnabled: useNewPath,
      userId: context?.userId,
      channelId: context?.channelId,
    });

    if (useNewPath) {
      // NEW PATH: Use repository pattern
      try {
        const caseRepo = this.getCaseRepo();
        const case_ = await caseRepo.findBySysId(sysId);

        if (!case_) {
          console.log(`[ServiceNow] NEW path: Case not found`, { sysId });
          return null;
        }

        const result = this.toDomainModelToLegacyFormat(case_);
        console.log(`[ServiceNow] NEW path: Successfully retrieved case`, {
          sysId,
          number: result.number,
        });
        return result;
      } catch (error) {
        // Log error but don't crash - fall back to old path
        console.error(`[ServiceNow] NEW path ERROR - falling back to OLD path`, {
          sysId,
          error: error instanceof Error ? error.message : String(error),
        });
        // Fall through to OLD path below
      }
    }

    // OLD PATH: Legacy implementation (or fallback from error)
    console.log(`[ServiceNow] OLD path: Using legacy implementation`, { sysId });

    const table = serviceNowConfig.caseTable ?? "sn_customerservice_case";
    const data = await request<{
      result: Array<any>;
    }>(
      `/api/now/table/${table}?sysparm_query=${encodeURIComponent(
        `sys_id=${sysId}`,
      )}&sysparm_limit=1&sysparm_display_value=all`,
    );

    if (!data.result?.length) {
      console.log(`[ServiceNow] OLD path: Case not found`, { sysId });
      return null;
    }

    const raw = data.result[0];

    const result = {
      sys_id: extractDisplayValue(raw.sys_id),
      number: extractDisplayValue(raw.number),
      short_description: extractDisplayValue(raw.short_description),
      description: extractDisplayValue(raw.description),
      priority: extractDisplayValue(raw.priority),
      state: extractDisplayValue(raw.state),
      category: extractDisplayValue(raw.category),
      subcategory: extractDisplayValue(raw.subcategory),
      opened_at: extractDisplayValue(raw.opened_at),
      assignment_group: extractDisplayValue(raw.assignment_group),
      assigned_to: extractDisplayValue(raw.assigned_to),
      opened_by: extractDisplayValue(raw.opened_by),
      caller_id: extractDisplayValue(raw.caller_id),
      submitted_by: extractDisplayValue(raw.submitted_by),
      contact: extractReferenceSysId(raw.contact), // Extract contact sys_id
      account: extractReferenceSysId(raw.account), // Extract account sys_id
      company: extractReferenceSysId(raw.company),
      url: `${serviceNowConfig.instanceUrl}/nav_to.do?uri=${table}.do?sys_id=${extractDisplayValue(
        raw.sys_id,
      )}`,
    };

    console.log(`[ServiceNow] OLD path: Successfully retrieved case`, {
      sysId,
      number: result.number,
    });

    return result;
  }

  public async getCaseBySysId(sysId: string): Promise<ServiceNowCaseResult | null> {
    const table = config.caseTable ?? "sn_customerservice_case";
    const data = await request<{
      result: Array<any>;
    }>(
      `/api/now/table/${table}?sysparm_query=${encodeURIComponent(
        `sys_id=${sysId}`,
      )}&sysparm_limit=1&sysparm_display_value=all`,
    );

    if (!data.result?.length) return null;

    const raw = data.result[0];

    return {
      sys_id: extractDisplayValue(raw.sys_id),
      number: extractDisplayValue(raw.number),
      short_description: extractDisplayValue(raw.short_description),
      description: extractDisplayValue(raw.description),
      priority: extractDisplayValue(raw.priority),
      state: extractDisplayValue(raw.state),
      category: extractDisplayValue(raw.category),
      subcategory: extractDisplayValue(raw.subcategory),
      opened_at: extractDisplayValue(raw.opened_at),
      assignment_group: extractDisplayValue(raw.assignment_group),
      assigned_to: extractDisplayValue(raw.assigned_to),
      opened_by: extractDisplayValue(raw.opened_by),
      caller_id: extractDisplayValue(raw.caller_id),
      submitted_by: extractDisplayValue(raw.submitted_by),
      contact: extractReferenceSysId(raw.contact), // Extract contact sys_id
      account: extractReferenceSysId(raw.account), // Extract account sys_id
      url: `${config.instanceUrl}/nav_to.do?uri=${table}.do?sys_id=${extractDisplayValue(
        raw.sys_id,
      )}`,
    };
  }

  public async getCaseJournal(
    caseSysId: string,
    { limit = 20 }: { limit?: number } = {},
    context?: ServiceNowContext,
  ): Promise<ServiceNowCaseJournalEntry[]> {
    // Feature flag: Decide whether to use new repository pattern or legacy implementation
    const useNewPath = featureFlags.useServiceNowRepositories({
      userId: context?.userId,
      channelId: context?.channelId,
      userIdHash: context?.userId ? hashUserId(context.userId) : undefined,
    });

    // Log which path is being used
    console.log(`[ServiceNow] getCaseJournal using ${useNewPath ? "NEW" : "OLD"} path`, {
      caseSysId,
      limit,
      featureEnabled: useNewPath,
      userId: context?.userId,
      channelId: context?.channelId,
    });

    if (useNewPath) {
      // NEW PATH: Use repository pattern
      try {
        const caseRepo = this.getCaseRepo();
        const journalName = serviceNowConfig.caseJournalName;

        const entries = await caseRepo.getJournalEntries(caseSysId, {
          limit,
          journalName,
        });

        // Convert repository format to legacy ServiceNowCaseJournalEntry format
        const legacyEntries: ServiceNowCaseJournalEntry[] = entries.map((entry) => ({
          sys_id: entry.sysId,
          element: entry.element,
          element_id: entry.elementId,
          name: entry.name,
          sys_created_on: entry.createdOn,
          sys_created_by: entry.createdBy,
          value: entry.value,
        }));

        console.log(`[ServiceNow] NEW path: Successfully retrieved journal entries`, {
          caseSysId,
          count: legacyEntries.length,
        });

        return legacyEntries;
      } catch (error) {
        // Log error but don't crash - fall back to old path
        console.error(`[ServiceNow] NEW path ERROR - falling back to OLD path`, {
          caseSysId,
          error: error instanceof Error ? error.message : String(error),
        });
        // Fall through to OLD path below
      }
    }

    // OLD PATH: Legacy implementation (or fallback from error)
    console.log(`[ServiceNow] OLD path: Using legacy implementation`, { caseSysId });

    const journalName = serviceNowConfig.caseJournalName;
    const queryParts = [`element_id=${caseSysId}`];
    if (journalName) {
      queryParts.push(`name=${journalName}`);
    }
    const query = `${queryParts.join("^")}^ORDERBYDESCsys_created_on`;

    const data = await request<{
      result: ServiceNowCaseJournalEntry[];
    }>(
      `/api/now/table/sys_journal_field?sysparm_query=${encodeURIComponent(
        query,
      )}&sysparm_limit=${limit}&sysparm_fields=${encodeURIComponent(
        "sys_id,element,element_id,name,sys_created_on,sys_created_by,value",
      )}`,
    );

    console.log(`[ServiceNow] OLD path: Successfully retrieved journal entries`, {
      caseSysId,
      count: data.result?.length ?? 0,
    });

    return data.result ?? [];
  }

  public async searchConfigurationItems(
    input: { name?: string; ipAddress?: string; sysId?: string; limit?: number },
    context?: ServiceNowContext,
  ): Promise<ServiceNowConfigurationItem[]> {
    const limit = input.limit ?? 5;

    const useNewPath = featureFlags.useServiceNowRepositories({
      userId: context?.userId,
      channelId: context?.channelId,
      userIdHash: context?.userId ? hashUserId(context.userId) : undefined,
    });

    console.log(`[ServiceNow] searchConfigurationItems using ${useNewPath ? "NEW" : "OLD"} path`, {
      name: input.name,
      ipAddress: input.ipAddress,
      sysId: input.sysId,
      featureEnabled: useNewPath,
      userId: context?.userId,
      channelId: context?.channelId,
    });

    if (useNewPath) {
      try {
        const cmdbRepo = this.getCmdbRepo();
        const criteria = {
          name: input.name,
          ipAddress: input.ipAddress,
          sysId: input.sysId,
          limit,
        };

        const items = await cmdbRepo.search(criteria);

        return items.map((item: ConfigurationItem) => ({
          sys_id: item.sysId,
          name: item.name,
          sys_class_name: item.className,
          fqdn: item.fqdn,
          host_name: item.hostName,
          ip_addresses: item.ipAddresses,
          owner_group: item.ownerGroup,
          support_group: item.supportGroup,
          location: item.location,
          environment: item.environment,
          status: item.status,
          description: item.description,
          url: item.url,
        }));
      } catch (error) {
        console.error(`[ServiceNow] NEW path ERROR - falling back to OLD path`, {
          name: input.name,
          error: error instanceof Error ? error.message : String(error),
        });
        // fall through to legacy implementation
      }
    }

    const table = serviceNowConfig.ciTable ?? "cmdb_ci";

    const queryGroups: string[] = [];

    if (input.sysId) {
      queryGroups.push(`sys_id=${input.sysId}`);
    }

    if (input.name) {
      const nameQuery = input.name.trim();
      if (nameQuery) {
        queryGroups.push(
          `nameLIKE${nameQuery}^ORfqdnLIKE${nameQuery}^ORu_fqdnLIKE${nameQuery}^ORhost_nameLIKE${nameQuery}`,
        );
      }
    }

    if (input.ipAddress) {
      const ipQuery = input.ipAddress.trim();
      if (ipQuery) {
        queryGroups.push(
          `ip_addressLIKE${ipQuery}^ORu_ip_addressLIKE${ipQuery}^ORfqdnLIKE${ipQuery}`,
        );
      }
    }

    if (!queryGroups.length) {
      throw new Error(
        "Provide at least one of: name, ipAddress, or sysId to search configuration items.",
      );
    }

    const query = queryGroups.join("^");

    const data = await request<{
      result: Array<Record<string, any>>;
    }>(
      `/api/now/table/${table}?sysparm_query=${encodeURIComponent(
        query,
      )}&sysparm_display_value=all&sysparm_limit=${limit}`,
    );

    const items = data.result ?? [];

    return items.map((item) => {
      const sysId = extractDisplayValue(item.sys_id);
      const name =
        extractDisplayValue(item.name) ||
        extractDisplayValue(item.fqdn) ||
        extractDisplayValue(item.u_fqdn) ||
        extractDisplayValue(item.host_name) ||
        sysId;

      return {
        sys_id: sysId,
        name,
        sys_class_name: extractDisplayValue(item.sys_class_name) || undefined,
        fqdn: extractDisplayValue(item.fqdn) || extractDisplayValue(item.u_fqdn) || undefined,
        host_name: extractDisplayValue(item.host_name) || undefined,
        ip_addresses: normalizeIpAddresses(item.ip_address ?? item.u_ip_address),
        owner_group: extractDisplayValue(item.owner) || extractDisplayValue(item.support_group) || undefined,
        support_group: extractDisplayValue(item.support_group) || undefined,
        location: extractDisplayValue(item.location) || undefined,
        environment: extractDisplayValue(item.u_environment) || undefined,
        status:
          extractDisplayValue(item.install_status) ||
          extractDisplayValue(item.status) ||
          undefined,
        description:
          extractDisplayValue(item.short_description) ||
          extractDisplayValue(item.description) ||
          undefined,
        url: `${serviceNowConfig.instanceUrl}/nav_to.do?uri=${table}.do?sys_id=${sysId}`,
      } satisfies ServiceNowConfigurationItem;
    });
  }

  public async searchCustomerCases(
    input: {
      accountName?: string;
      companyName?: string;
      query?: string;
      limit?: number;
      activeOnly?: boolean;
      priority?: string;
      state?: string;
      assignmentGroup?: string;
      assignedTo?: string;
      openedAfter?: string;
      openedBefore?: string;
      sortBy?: 'opened_at' | 'priority' | 'updated_on' | 'state';
      sortOrder?: 'asc' | 'desc';
    },
    context?: ServiceNowContext,
  ): Promise<ServiceNowCaseSummary[]> {
<<<<<<< HEAD
    const table = config.caseTable ?? "sn_customerservice_case";
=======
    // Feature flag: Decide whether to use new repository pattern or legacy implementation
    const useNewPath = featureFlags.useServiceNowRepositories({
      userId: context?.userId,
      channelId: context?.channelId,
      userIdHash: context?.userId ? hashUserId(context.userId) : undefined,
    });

    // Log which path is being used
    console.log(`[ServiceNow] searchCustomerCases using ${useNewPath ? "NEW" : "OLD"} path`, {
      accountName: input.accountName,
      companyName: input.companyName,
      featureEnabled: useNewPath,
      userId: context?.userId,
      channelId: context?.channelId,
    });

    if (useNewPath) {
      // NEW PATH: Use repository pattern
      try {
        const caseRepo = this.getCaseRepo();

        // Map input to CaseSearchCriteria
        const criteria: any = {
          accountName: input.accountName,
          companyName: input.companyName,
          query: input.query,
          limit: input.limit ?? 25,
          activeOnly: input.activeOnly,
          priority: input.priority,
          state: input.state,
          assignmentGroup: input.assignmentGroup,
          assignedTo: input.assignedTo,
          sortBy: input.sortBy,
          sortOrder: input.sortOrder,
        };

        // Convert date strings to Date objects
        if (input.openedAfter) {
          criteria.openedAfter = new Date(input.openedAfter);
        }
        if (input.openedBefore) {
          criteria.openedBefore = new Date(input.openedBefore);
        }

        const cases = await caseRepo.search(criteria);

        // Convert Case[] to ServiceNowCaseSummary[]
        const summaries: ServiceNowCaseSummary[] = cases.map((case_) => ({
          sys_id: case_.sysId,
          number: case_.number,
          short_description: case_.shortDescription,
          priority: case_.priority,
          state: case_.state,
          account: case_.account,
          company: case_.company,
          opened_at: case_.openedAt?.toISOString(),
          updated_on: undefined, // Not in Case model currently
          url: case_.url,
        }));

        console.log(`[ServiceNow] NEW path: Successfully searched cases`, {
          found: summaries.length,
          accountName: input.accountName,
        });

        return summaries;
      } catch (error) {
        // Log error but don't crash - fall back to old path
        console.error(`[ServiceNow] NEW path ERROR - falling back to OLD path`, {
          accountName: input.accountName,
          error: error instanceof Error ? error.message : String(error),
        });
        // Fall through to OLD path below
      }
    }

    // OLD PATH: Legacy implementation (or fallback from error)
    console.log(`[ServiceNow] OLD path: Using legacy implementation`, {
      accountName: input.accountName,
    });

    const table = serviceNowConfig.caseTable ?? "sn_customerservice_case";
>>>>>>> b9691d28
    const limit = input.limit ?? 25; // Increased default from 5 to 25

    const queryParts: string[] = [];

    // Sort configuration
    const sortField = input.sortBy || 'opened_at';
    const sortDirection = input.sortOrder === 'asc' ? '' : 'DESC';
    queryParts.push(`ORDERBY${sortDirection}${sortField}`);

    // Filter conditions
    if (input.accountName) {
      queryParts.push(`account.nameLIKE${input.accountName}`);
    }

    if (input.companyName) {
      queryParts.push(`company.nameLIKE${input.companyName}`);
    }

    if (input.query) {
      queryParts.push(`short_descriptionLIKE${input.query}^ORdescriptionLIKE${input.query}`);
<<<<<<< HEAD
    }

    if (input.priority) {
      queryParts.push(`priority=${input.priority}`);
    }

    if (input.state) {
      queryParts.push(`state=${input.state}`);
    }

    if (input.assignmentGroup) {
      queryParts.push(`assignment_group.nameLIKE${input.assignmentGroup}`);
    }

    if (input.assignedTo) {
      queryParts.push(`assigned_to.nameLIKE${input.assignedTo}`);
    }

    if (input.openedAfter) {
      queryParts.push(`opened_at>${input.openedAfter}`);
    }

    if (input.openedBefore) {
      queryParts.push(`opened_at<${input.openedBefore}`);
    }

    // Active/closed filter
    if (input.activeOnly !== undefined) {
      queryParts.push(`active=${input.activeOnly ? 'true' : 'false'}`);
    }

=======
    }

    if (input.priority) {
      queryParts.push(`priority=${input.priority}`);
    }

    if (input.state) {
      queryParts.push(`state=${input.state}`);
    }

    if (input.assignmentGroup) {
      queryParts.push(`assignment_group.nameLIKE${input.assignmentGroup}`);
    }

    if (input.assignedTo) {
      queryParts.push(`assigned_to.nameLIKE${input.assignedTo}`);
    }

    if (input.openedAfter) {
      queryParts.push(`opened_at>${input.openedAfter}`);
    }

    if (input.openedBefore) {
      queryParts.push(`opened_at<${input.openedBefore}`);
    }

    // Active/closed filter
    if (input.activeOnly !== undefined) {
      queryParts.push(`active=${input.activeOnly ? 'true' : 'false'}`);
    }

>>>>>>> b9691d28
    // If no filters specified (only sort parameter), default to active cases only
    if (queryParts.length === 1 && queryParts[0].startsWith('ORDERBY')) { // Only sort parameter
      queryParts.push('active=true');
    }

    const query = queryParts.join("^");

    const data = await request<{
      result: Array<Record<string, any>>;
    }>(
      `/api/now/table/${table}?sysparm_query=${encodeURIComponent(
        query,
      )}&sysparm_display_value=all&sysparm_limit=${limit}`,
    );

    return (data.result ?? []).map((record) => {
      const sysId = extractDisplayValue(record.sys_id);
      return {
        sys_id: sysId,
        number: extractDisplayValue(record.number),
        short_description: extractDisplayValue(record.short_description) || undefined,
        priority: extractDisplayValue(record.priority) || undefined,
        state: extractDisplayValue(record.state) || undefined,
        account: extractDisplayValue(record.account) || undefined,
        company: extractDisplayValue(record.company) || undefined,
        opened_at: extractDisplayValue(record.opened_at) || undefined,
        updated_on: extractDisplayValue(record.sys_updated_on) || undefined,
        url: `${serviceNowConfig.instanceUrl}/nav_to.do?uri=${table}.do?sys_id=${sysId}`,
      } satisfies ServiceNowCaseSummary;
    });
  }

  /**
   * Add work note to a case
   */
  public async addCaseWorkNote(
    sysId: string,
    workNote: string,
    workNotes: boolean = true,
    context?: ServiceNowContext,
  ): Promise<void> {
    // Feature flag: Decide whether to use new repository pattern or legacy implementation
    const useNewPath = featureFlags.useServiceNowRepositories({
      userId: context?.userId,
      channelId: context?.channelId,
      userIdHash: context?.userId ? hashUserId(context.userId) : undefined,
    });

    // Log which path is being used (critical for monitoring rollout)
    console.log(`[ServiceNow] addCaseWorkNote using ${useNewPath ? "NEW" : "OLD"} path`, {
      sysId,
      isInternal: workNotes,
      featureEnabled: useNewPath,
      userId: context?.userId,
      channelId: context?.channelId,
    });

    if (useNewPath) {
      // NEW PATH: Use repository pattern
      try {
        const caseRepo = this.getCaseRepo();
        await caseRepo.addWorkNote(sysId, workNote, workNotes);

        console.log(`[ServiceNow] NEW path: Successfully added work note`, {
          sysId,
          isInternal: workNotes,
        });
        return;
      } catch (error) {
        // Log error but don't crash - fall back to old path
        console.error(`[ServiceNow] NEW path ERROR - falling back to OLD path`, {
          sysId,
          error: error instanceof Error ? error.message : String(error),
        });
        // Fall through to OLD path below
      }
    }

    // OLD PATH: Legacy implementation (or fallback from error)
    console.log(`[ServiceNow] OLD path: Using legacy implementation`, { sysId });

    const table = serviceNowConfig.caseTable ?? "sn_customerservice_case";
    const endpoint = `/api/now/table/${table}/${sysId}`;

    const payload = workNotes ?
      { work_notes: workNote } :
      { comments: workNote };

    await request(endpoint, {
      method: 'PATCH',
      body: JSON.stringify(payload),
    });

    console.log(`[ServiceNow] OLD path: Successfully added work note`, { sysId });
  }

  /**
   * Update case fields
   */
  public async updateCase(
    sysId: string,
    updates: Record<string, any>,
    context?: ServiceNowContext,
  ): Promise<void> {
    // Feature flag: Decide whether to use new repository pattern or legacy implementation
    const useNewPath = featureFlags.useServiceNowRepositories({
      userId: context?.userId,
      channelId: context?.channelId,
      userIdHash: context?.userId ? hashUserId(context.userId) : undefined,
    });

    // Check if updates contain only repository-supported fields
    const supportedFields = ['shortDescription', 'description', 'priority', 'state', 'category', 'subcategory', 'assignmentGroup', 'assignedTo',
                              'short_description', 'assignment_group', 'assigned_to']; // Include both camelCase and snake_case
    const updateKeys = Object.keys(updates);
    const hasUnsupportedFields = updateKeys.some(key => !supportedFields.includes(key));

    // Log which path is being used
    console.log(`[ServiceNow] updateCase using ${useNewPath && !hasUnsupportedFields ? "NEW" : "OLD"} path`, {
      sysId,
      fields: updateKeys,
      hasUnsupportedFields,
      featureEnabled: useNewPath,
      userId: context?.userId,
      channelId: context?.channelId,
    });

    if (useNewPath && !hasUnsupportedFields) {
      // NEW PATH: Use repository pattern (only if all fields are supported)
      try {
        const caseRepo = this.getCaseRepo();

        // Map snake_case to camelCase for repository
        const typedUpdates: any = {};
        if (updates.short_description) typedUpdates.shortDescription = updates.short_description;
        if (updates.description) typedUpdates.description = updates.description;
        if (updates.priority) typedUpdates.priority = updates.priority;
        if (updates.state) typedUpdates.state = updates.state;
        if (updates.category) typedUpdates.category = updates.category;
        if (updates.subcategory) typedUpdates.subcategory = updates.subcategory;
        if (updates.assignment_group) typedUpdates.assignmentGroup = updates.assignment_group;
        if (updates.assigned_to) typedUpdates.assignedTo = updates.assigned_to;

        await caseRepo.update(sysId, typedUpdates);

        console.log(`[ServiceNow] NEW path: Successfully updated case`, { sysId, fields: updateKeys });
        return;
      } catch (error) {
        // Log error but don't crash - fall back to old path
        console.error(`[ServiceNow] NEW path ERROR - falling back to OLD path`, {
          sysId,
          error: error instanceof Error ? error.message : String(error),
        });
        // Fall through to OLD path below
      }
    }

    // OLD PATH: Legacy implementation (or fallback from error, or unsupported fields)
    if (hasUnsupportedFields) {
      console.log(`[ServiceNow] OLD path: Using legacy (unsupported fields: ${updateKeys.filter(k => !supportedFields.includes(k)).join(', ')})`, { sysId });
    } else {
      console.log(`[ServiceNow] OLD path: Using legacy implementation`, { sysId });
    }

    const table = serviceNowConfig.caseTable ?? "sn_customerservice_case";
    const endpoint = `/api/now/table/${table}/${sysId}`;

    await request(endpoint, {
      method: 'PATCH',
      body: JSON.stringify(updates),
    });

    console.log(`[ServiceNow] OLD path: Successfully updated case`, { sysId });
  }

  /**
   * Add comment to case (visible to customer)
   */
  public async addCaseComment(
    sysId: string,
    comment: string,
    context?: ServiceNowContext,
  ): Promise<void> {
    await this.addCaseWorkNote(sysId, comment, false, context);
  }

  public async addIncidentWorkNote(
    incidentSysId: string,
    workNote: string,
    context?: ServiceNowContext,
  ): Promise<void> {
    // Feature flag: Decide whether to use new repository pattern or legacy implementation
    const useNewPath = featureFlags.useServiceNowRepositories({
      userId: context?.userId,
      channelId: context?.channelId,
      userIdHash: context?.userId ? hashUserId(context.userId) : undefined,
    });

    // Log which path is being used
    console.log(`[ServiceNow] addIncidentWorkNote using ${useNewPath ? "NEW" : "OLD"} path`, {
      incidentSysId,
      featureEnabled: useNewPath,
      userId: context?.userId,
      channelId: context?.channelId,
    });

    if (useNewPath) {
      // NEW PATH: Use repository pattern
      try {
        const incidentRepo = this.getIncidentRepo();
        await incidentRepo.addWorkNote(incidentSysId, workNote);

        console.log(`[ServiceNow] NEW path: Successfully added incident work note`, { incidentSysId });
        return;
      } catch (error) {
        // Log error but don't crash - fall back to old path
        console.error(`[ServiceNow] NEW path ERROR - falling back to OLD path`, {
          incidentSysId,
          error: error instanceof Error ? error.message : String(error),
        });
        // Fall through to OLD path below
      }
    }

    // OLD PATH: Legacy implementation (or fallback from error)
    console.log(`[ServiceNow] OLD path: Using legacy implementation`, { incidentSysId });

    const endpoint = `/api/now/table/incident/${incidentSysId}`;

    await request(endpoint, {
      method: "PATCH",
      body: JSON.stringify({ work_notes: workNote }),
    });

    console.log(`[ServiceNow] OLD path: Successfully added incident work note`, { incidentSysId });
  }

  public async getVoiceWorkNotesSince(
    options: {
      since: Date;
      limit?: number;
    },
    context?: ServiceNowContext,
  ): Promise<ServiceNowWorkNote[]> {
    const sinceString = formatDateForServiceNow(options.since);
    const limit = options.limit ?? 200;

    const queryParts = [
      "element=work_notes",
      `sys_created_on>=${sinceString}`,
      "valueLIKECall",
      "valueLIKESession ID",
    ];

    const query = queryParts.join("^");

    const data = await request<{
      result: Array<Record<string, any>>;
    }>(
      `/api/now/table/sys_journal_field?sysparm_query=${encodeURIComponent(
        query,
      )}&sysparm_limit=${limit}&sysparm_display_value=all&sysparm_fields=sys_id,element_id,value,sys_created_on,sys_created_by`,
    );

    return (data.result ?? []).map((row) => ({
      sys_id: extractDisplayValue(row.sys_id),
      element_id: extractDisplayValue(row.element_id),
      value: extractDisplayValue(row.value) || "",
      sys_created_on: extractDisplayValue(row.sys_created_on) || "",
      sys_created_by: extractDisplayValue(row.sys_created_by) || undefined,
    }));
  }

  public async closeIncident(
    incidentSysId: string,
    options: {
      closeCode?: string;
      closeNotes?: string;
      additionalUpdates?: Record<string, unknown>;
    } = {},
    context?: ServiceNowContext,
  ): Promise<void> {
    // Feature flag: Decide whether to use new repository pattern or legacy implementation
    const useNewPath = featureFlags.useServiceNowRepositories({
      userId: context?.userId,
      channelId: context?.channelId,
      userIdHash: context?.userId ? hashUserId(context.userId) : undefined,
    });

    // Check if additionalUpdates has non-standard fields
    const hasAdditionalUpdates = options.additionalUpdates && Object.keys(options.additionalUpdates).length > 0;

    // Log which path is being used
    console.log(`[ServiceNow] closeIncident using ${useNewPath && !hasAdditionalUpdates ? "NEW" : "OLD"} path`, {
      incidentSysId,
      hasAdditionalUpdates,
      featureEnabled: useNewPath,
      userId: context?.userId,
      channelId: context?.channelId,
    });

    if (useNewPath && !hasAdditionalUpdates) {
      // NEW PATH: Use repository pattern (only if no additional updates)
      try {
        const incidentRepo = this.getIncidentRepo();
        await incidentRepo.close(
          incidentSysId,
          options.closeCode ?? "Solved Remotely (Permanently)",
          options.closeNotes ?? "Automatically closed after remaining in Resolved state during scheduled incident audit.",
        );

        console.log(`[ServiceNow] NEW path: Successfully closed incident`, { incidentSysId });
        return;
      } catch (error) {
        // Log error but don't crash - fall back to old path
        console.error(`[ServiceNow] NEW path ERROR - falling back to OLD path`, {
          incidentSysId,
          error: error instanceof Error ? error.message : String(error),
        });
        // Fall through to OLD path below
      }
    }

    // OLD PATH: Legacy implementation (or fallback from error, or has additional updates)
    if (hasAdditionalUpdates) {
      console.log(`[ServiceNow] OLD path: Using legacy (has additional updates)`, { incidentSysId });
    } else {
      console.log(`[ServiceNow] OLD path: Using legacy implementation`, { incidentSysId });
    }

    const endpoint = `/api/now/table/incident/${incidentSysId}`;

    const payload: Record<string, unknown> = {
      state: "7", // Closed
      active: false,
      close_code: options.closeCode ?? "Solved Remotely (Permanently)",
      close_notes:
        options.closeNotes ??
        "Automatically closed after remaining in Resolved state during scheduled incident audit.",
      ...options.additionalUpdates,
    };

    await request(endpoint, {
      method: "PATCH",
      body: JSON.stringify(payload),
    });

    console.log(`[ServiceNow] OLD path: Successfully closed incident`, { incidentSysId });
  }

  public async addIncidentWorkNote(
    incidentSysId: string,
    workNote: string,
  ): Promise<void> {
    const endpoint = `/api/now/table/incident/${incidentSysId}`;

    await request(endpoint, {
      method: "PATCH",
      body: JSON.stringify({ work_notes: workNote }),
    });
  }

  public async getVoiceWorkNotesSince(options: {
    since: Date;
    limit?: number;
  }): Promise<ServiceNowWorkNote[]> {
    const sinceString = formatDateForServiceNow(options.since);
    const limit = options.limit ?? 200;

    const queryParts = [
      "element=work_notes",
      `sys_created_on>=${sinceString}`,
      "valueLIKECall",
      "valueLIKESession ID",
    ];

    const query = queryParts.join("^");

    const data = await request<{
      result: Array<Record<string, any>>;
    }>(
      `/api/now/table/sys_journal_field?sysparm_query=${encodeURIComponent(
        query,
      )}&sysparm_limit=${limit}&sysparm_display_value=all&sysparm_fields=sys_id,element_id,value,sys_created_on,sys_created_by`,
    );

    return (data.result ?? []).map((row) => ({
      sys_id: extractDisplayValue(row.sys_id),
      element_id: extractDisplayValue(row.element_id),
      value: extractDisplayValue(row.value) || "",
      sys_created_on: extractDisplayValue(row.sys_created_on) || "",
      sys_created_by: extractDisplayValue(row.sys_created_by) || undefined,
    }));
  }

  public async closeIncident(
    incidentSysId: string,
    options: {
      closeCode?: string;
      closeNotes?: string;
      additionalUpdates?: Record<string, unknown>;
    } = {},
  ): Promise<void> {
    const endpoint = `/api/now/table/incident/${incidentSysId}`;

    const payload: Record<string, unknown> = {
      state: "7", // Closed
      active: false,
      close_code: options.closeCode ?? "Solved Remotely (Permanently)",
      close_notes:
        options.closeNotes ??
        "Automatically closed after remaining in Resolved state during scheduled incident audit.",
      ...options.additionalUpdates,
    };

    await request(endpoint, {
      method: "PATCH",
      body: JSON.stringify(payload),
    });
  }

  /**
   * Create Incident from Case
   * Implements ITSM best practice: service disruptions become Incident records
   *
   * Original: Issue #9 - AI-Driven Incident Creation from Cases
   */
  public async createIncidentFromCase(
    input: {
      caseSysId: string;
      caseNumber: string;
      category?: string;
      subcategory?: string;
      shortDescription: string;
      description?: string;
      urgency?: string;
      priority?: string;
      callerId?: string;
      assignmentGroup?: string;
      assignedTo?: string;
      isMajorIncident?: boolean;
      // Company/Account context (prevents orphaned incidents)
      company?: string;
      account?: string;
      businessService?: string;
      location?: string;
      // Contact information
      contact?: string;
      contactType?: string;
      openedBy?: string;
      // Technical context
      cmdbCi?: string;
      // Multi-tenancy / Domain separation
      sysDomain?: string;
      sysDomainPath?: string;
    },
    context?: ServiceNowContext,
  ): Promise<{
    incident_number: string;
    incident_sys_id: string;
    incident_url: string;
  }> {
    // Feature flag: Decide whether to use new repository pattern or legacy implementation
    const useNewPath = featureFlags.useServiceNowRepositories({
      userId: context?.userId,
      channelId: context?.channelId,
      userIdHash: context?.userId ? hashUserId(context.userId) : undefined,
    });

    // Log which path is being used
    console.log(`[ServiceNow] createIncidentFromCase using ${useNewPath ? "NEW" : "OLD"} path`, {
      caseNumber: input.caseNumber,
      isMajorIncident: input.isMajorIncident,
      featureEnabled: useNewPath,
      userId: context?.userId,
      channelId: context?.channelId,
    });

    if (useNewPath) {
      // NEW PATH: Use repository pattern
      try {
        const caseRepo = this.getCaseRepo();

        // Map input to CreateIncidentInput
        const incidentInput: any = {
          shortDescription: input.shortDescription,
          description: input.description,
          caller: input.callerId,
          category: input.category,
          subcategory: input.subcategory,
          urgency: input.urgency,
          priority: input.priority,
          assignmentGroup: input.assignmentGroup,
          assignedTo: input.assignedTo,
          company: input.company,
          account: input.account,
          businessService: input.businessService,
          location: input.location,
          contact: input.contact,
          contactType: input.contactType,
          openedBy: input.openedBy,
          cmdbCi: input.cmdbCi,
          sysDomain: input.sysDomain,
          sysDomainPath: input.sysDomainPath,
          isMajorIncident: input.isMajorIncident,
        };

        const incident = await caseRepo.createIncidentFromCase(input.caseSysId, incidentInput);

        console.log(`[ServiceNow] NEW path: Successfully created incident`, {
          caseNumber: input.caseNumber,
          incidentNumber: incident.number,
          incidentSysId: incident.sysId,
        });

        return {
          incident_number: incident.number,
          incident_sys_id: incident.sysId,
          incident_url: incident.url,
        };
      } catch (error) {
        // Log error but don't crash - fall back to old path
        console.error(`[ServiceNow] NEW path ERROR - falling back to OLD path`, {
          caseNumber: input.caseNumber,
          error: error instanceof Error ? error.message : String(error),
        });
        // Fall through to OLD path below
      }
    }

    // OLD PATH: Legacy implementation (or fallback from error)
    console.log(`[ServiceNow] OLD path: Using legacy implementation`, {
      caseNumber: input.caseNumber,
    });

    const table = "incident";

    // Build incident payload
    const payload: Record<string, any> = {
      short_description: input.shortDescription,
      description: input.description || input.shortDescription,
      urgency: input.urgency || "3", // Default to medium urgency
      priority: input.priority || "3", // Default to medium priority
      caller_id: input.callerId,
      assignment_group: input.assignmentGroup,
      // Link to parent Case
      parent: input.caseSysId,
      // Add work notes documenting source
      work_notes: `Automatically created from Case ${input.caseNumber} via AI triage system. ITSM record type classification determined this is a service disruption requiring incident management.`,
    };

    // Only set category/subcategory if provided (avoid sending undefined which can clear fields)
    if (input.category) {
      payload.category = input.category;
    }
    if (input.subcategory) {
      payload.subcategory = input.subcategory;
    }

    // Add assigned_to if provided (user explicitly assigned to case)
    if (input.assignedTo) {
      payload.assigned_to = input.assignedTo;
    }

    // Add company/account context (prevents orphaned incidents)
    if (input.company) {
      payload.company = input.company;
    }
    if (input.account) {
      payload.account = input.account;
    }
    if (input.businessService) {
      payload.business_service = input.businessService;
    }
    if (input.location) {
      payload.location = input.location;
    }

    // Add contact information
    if (input.contact) {
      payload.contact = input.contact;
    }
    if (input.contactType) {
      payload.contact_type = input.contactType;
    }
    if (input.openedBy) {
      payload.opened_by = input.openedBy;
    }

    // Add technical context
    if (input.cmdbCi) {
      payload.cmdb_ci = input.cmdbCi;
    }

    // Add multi-tenancy / domain separation
    if (input.sysDomain) {
      payload.sys_domain = input.sysDomain;
    }
    if (input.sysDomainPath) {
      payload.sys_domain_path = input.sysDomainPath;
    }

    // Set severity for major incidents
    if (input.isMajorIncident) {
      payload.severity = "1"; // SEV-1 for major incidents
      payload.impact = "1"; // High impact
    }

    // Create incident via ServiceNow Table API
    const response = await request<{ result: any }>(
      `/api/now/table/${table}`,
      {
        method: 'POST',
        body: JSON.stringify(payload)
      }
    );

    const incident = response.result;

    console.log(
      `[ServiceNow] Created ${input.isMajorIncident ? 'MAJOR ' : ''}` +
      `Incident ${incident.number} from Case ${input.caseNumber}`
    );

    return {
      incident_number: incident.number,
      incident_sys_id: incident.sys_id,
      incident_url: `${serviceNowConfig.instanceUrl}/nav_to.do?uri=incident.do?sys_id=${incident.sys_id}`
    };
  }

  /**
   * Create Problem from Case
   * Implements ITSM best practice: recurring issues requiring root cause analysis become Problem records
   *
   * Problems differ from Incidents:
   * - Incidents: Unplanned service disruptions requiring immediate restoration
   * - Problems: Root cause investigations for recurring/potential incidents
   */
  public async createProblemFromCase(
    input: {
      caseSysId: string;
      caseNumber: string;
      category?: string;
      subcategory?: string;
      shortDescription: string;
      description?: string;
      urgency?: string;
      priority?: string;
      callerId?: string;
      assignmentGroup?: string;
      assignedTo?: string;
      firstReportedBy?: string;
      // Company/Account context (prevents orphaned problems)
      company?: string;
      account?: string;
      businessService?: string;
      location?: string;
      // Contact information
      contact?: string;
      contactType?: string;
      openedBy?: string;
      // Technical context
      cmdbCi?: string;
      // Multi-tenancy / Domain separation
      sysDomain?: string;
      sysDomainPath?: string;
    },
    context?: ServiceNowContext,
  ): Promise<{
    problem_number: string;
    problem_sys_id: string;
    problem_url: string;
  }> {
    const useNewPath = featureFlags.useServiceNowRepositories({
      userId: context?.userId,
      channelId: context?.channelId,
      userIdHash: context?.userId ? hashUserId(context.userId) : undefined,
    });

    console.log(`[ServiceNow] createProblemFromCase using ${useNewPath ? "NEW" : "OLD"} path`, {
      caseNumber: input.caseNumber,
      featureEnabled: useNewPath,
      userId: context?.userId,
      channelId: context?.channelId,
    });

    if (useNewPath) {
      try {
        const problemRepo = this.getProblemRepo();
        const problem = await problemRepo.createFromCase(input.caseSysId, {
          shortDescription: input.shortDescription,
          description: input.description,
          category: input.category,
          subcategory: input.subcategory,
          urgency: input.urgency,
          priority: input.priority,
          caller: input.callerId,
          assignmentGroup: input.assignmentGroup,
          assignedTo: input.assignedTo,
          firstReportedBy: input.firstReportedBy,
          company: input.company,
          account: input.account,
          businessService: input.businessService,
          location: input.location,
          contact: input.contact,
          contactType: input.contactType,
          openedBy: input.openedBy,
          cmdbCi: input.cmdbCi,
          sysDomain: input.sysDomain,
          sysDomainPath: input.sysDomainPath,
           caseNumber: input.caseNumber,
        });

        return {
          problem_number: problem.number,
          problem_sys_id: problem.sysId,
          problem_url: problem.url,
        };
      } catch (error) {
        console.error(`[ServiceNow] NEW path ERROR - falling back to OLD path`, {
          caseNumber: input.caseNumber,
          error: error instanceof Error ? error.message : String(error),
        });
        // fall back to legacy implementation
      }
    }

    const table = "problem";

    const payload: Record<string, any> = {
      short_description: input.shortDescription,
      description: input.description || input.shortDescription,
      urgency: input.urgency || "3",
      priority: input.priority || "3",
      caller_id: input.callerId,
      assignment_group: input.assignmentGroup,
      parent: input.caseSysId,
      work_notes: `Automatically created from Case ${input.caseNumber} via AI triage system. ITSM record type classification determined this requires root cause analysis via problem management.`,
    };

    if (input.category) {
      payload.category = input.category;
    }
    if (input.subcategory) {
      payload.subcategory = input.subcategory;
    }
    if (input.assignedTo) {
      payload.assigned_to = input.assignedTo;
    }
    if (input.firstReportedBy) {
      payload.first_reported_by_task = input.firstReportedBy;
    }
    if (input.company) {
      payload.company = input.company;
    }
    if (input.account) {
      payload.account = input.account;
    }
    if (input.businessService) {
      payload.business_service = input.businessService;
    }
    if (input.location) {
      payload.location = input.location;
    }
    if (input.contact) {
      payload.contact = input.contact;
    }
    if (input.contactType) {
      payload.contact_type = input.contactType;
    }
    if (input.openedBy) {
      payload.opened_by = input.openedBy;
    }
    if (input.cmdbCi) {
      payload.cmdb_ci = input.cmdbCi;
    }
    if (input.sysDomain) {
      payload.sys_domain = input.sysDomain;
    }
    if (input.sysDomainPath) {
      payload.sys_domain_path = input.sysDomainPath;
    }

    const response = await request<{ result: any }>(
      `/api/now/table/${table}`,
      {
        method: 'POST',
        body: JSON.stringify(payload)
      }
    );

    const problem = response.result;

    console.log(
      `[ServiceNow] Created Problem ${problem.number} from Case ${input.caseNumber}`
    );

    return {
      problem_number: problem.number,
      problem_sys_id: problem.sys_id,
      problem_url: `${serviceNowConfig.instanceUrl}/nav_to.do?uri=problem.do?sys_id=${problem.sys_id}`
    };
  }

  /**
   * Fetch choice list values from ServiceNow sys_choice table
   *
   * This retrieves the available dropdown/select values for a specific field,
   * such as categories, subcategories, priorities, etc.
   *
   * Original: api/app/services/servicenow_api_client.py:101-182
   */
  public async getChoiceList(
    input: {
      table: string;
      element: string;
      includeInactive?: boolean;
    },
    context?: ServiceNowContext,
  ): Promise<Array<{
    label: string;
    value: string;
    sequence: number;
    inactive: boolean;
    dependent_value?: string;
  }>> {
    const { table, element, includeInactive = false } = input;

    const useNewPath = featureFlags.useServiceNowRepositories({
      userId: context?.userId,
      channelId: context?.channelId,
      userIdHash: context?.userId ? hashUserId(context.userId) : undefined,
    });

    console.log(`[ServiceNow] getChoiceList using ${useNewPath ? "NEW" : "OLD"} path`, {
      table,
      element,
      featureEnabled: useNewPath,
      userId: context?.userId,
      channelId: context?.channelId,
    });

    if (useNewPath) {
      try {
        const choiceRepo = this.getChoiceRepo();
        const choices = await choiceRepo.list({
          table,
          element,
          includeInactive,
        });

        return choices.map((choice: Choice) => ({
          label: choice.label,
          value: choice.value,
          sequence: choice.sequence ?? 0,
          inactive: choice.inactive ?? false,
          dependent_value: choice.dependentValue,
        }));
      } catch (error) {
        console.error(`[ServiceNow] NEW path ERROR - falling back to OLD path`, {
          table,
          element,
          error: error instanceof Error ? error.message : String(error),
        });
        // fall back to legacy path
      }
    }

    // Build query to filter by table and element
    const queryParts = [`name=${table}`, `element=${element}`];
    if (!includeInactive) {
      queryParts.push('inactive=false');
    }

    const query = queryParts.join('^');

    const data = await request<{
      result: Array<{
        label: string;
        value: string;
        sequence: string | number;
        inactive: string | boolean;
        dependent_value?: string;
      }>;
    }>(
      `/api/now/table/sys_choice?sysparm_query=${encodeURIComponent(query)}&sysparm_fields=label,value,sequence,inactive,dependent_value&sysparm_limit=1000`
    );

    const choices = data.result ?? [];

    // Deduplicate choices (ServiceNow may return exact duplicates)
    const seenKeys = new Set<string>();
    const uniqueChoices: Array<{
      label: string;
      value: string;
      sequence: number;
      inactive: boolean;
      dependent_value?: string;
    }> = [];

    for (const choice of choices) {
      const depVal = choice.dependent_value || '';
      const key = `${choice.value}:${depVal}`;

      if (!seenKeys.has(key)) {
        seenKeys.add(key);

        // Parse sequence to number
        let sequence = 0;
        if (choice.sequence) {
          const seqStr = String(choice.sequence).trim();
          sequence = seqStr ? parseInt(seqStr, 10) || 0 : 0;
        }

        // Parse inactive to boolean
        const inactive = choice.inactive === true || choice.inactive === 'true' || choice.inactive === '1';

        uniqueChoices.push({
          label: choice.label,
          value: choice.value,
          sequence,
          inactive,
          dependent_value: choice.dependent_value,
        });
      }
    }

    // Sort by sequence for proper display order
    uniqueChoices.sort((a, b) => a.sequence - b.sequence);

    return uniqueChoices;
  }

  /**
   * Get catalog items from Service Catalog
   */
  public async getCatalogItems(
    input: {
      category?: string;
      keywords?: string[];
      active?: boolean;
      limit?: number;
    },
    context?: ServiceNowContext,
  ): Promise<ServiceNowCatalogItem[]> {
    // Feature flag
    const useNewPath = featureFlags.useServiceNowRepositories({
      userId: context?.userId,
      channelId: context?.channelId,
      userIdHash: context?.userId ? hashUserId(context.userId) : undefined,
    });

    console.log(`[ServiceNow] getCatalogItems using ${useNewPath ? "NEW" : "OLD"} path`, {
      category: input.category,
      keywordCount: input.keywords?.length,
      featureEnabled: useNewPath,
    });

    if (useNewPath) {
      try {
        const catalogRepo = this.getCatalogRepo();
        const items = await catalogRepo.search({
          category: input.category,
          keywords: input.keywords,
          active: input.active,
          limit: input.limit,
        });

        const legacyItems: ServiceNowCatalogItem[] = items.map((item) => ({
          sys_id: item.sysId,
          name: item.name,
          short_description: item.shortDescription,
          description: item.description,
          category: item.category,
          active: item.active,
          url: item.url,
        }));

        console.log(`[ServiceNow] NEW path: Successfully searched catalog items`, {
          found: legacyItems.length,
        });

        return legacyItems;
      } catch (error) {
        console.error(`[ServiceNow] NEW path ERROR - falling back to OLD path`, {
          error: error instanceof Error ? error.message : String(error),
        });
      }
    }

    // OLD PATH
    console.log(`[ServiceNow] OLD path: Using legacy implementation`);

    const limit = input.limit ?? 10;
    const queryParts: string[] = [];

    if (input.active !== false) {
      queryParts.push('active=true');
    }

    if (input.category) {
      queryParts.push(`category.nameLIKE${input.category}`);
    }

    if (input.keywords && input.keywords.length > 0) {
      const keywordQuery = input.keywords
        .map(keyword => `nameLIKE${keyword}^ORshort_descriptionLIKE${keyword}`)
        .join('^OR');
      queryParts.push(`(${keywordQuery})`);
    }

    const query = queryParts.length > 0 ? queryParts.join('^') : 'active=true';

    const data = await request<{
      result: Array<Record<string, any>>;
    }>(
      `/api/now/table/sc_cat_item?sysparm_query=${encodeURIComponent(
        query
      )}&sysparm_display_value=all&sysparm_limit=${limit}&sysparm_fields=sys_id,name,short_description,description,category,active,order`
    );

    return data.result.map((item) => {
      const sysId = extractDisplayValue(item.sys_id);
      return {
        sys_id: sysId,
        name: extractDisplayValue(item.name) || 'Untitled',
        short_description: extractDisplayValue(item.short_description) || undefined,
        description: extractDisplayValue(item.description) || undefined,
        category: extractDisplayValue(item.category) || undefined,
        active: extractDisplayValue(item.active) === 'true',
        url: this.getCatalogItemUrl(sysId),
      } satisfies ServiceNowCatalogItem;
    });
  }

  /**
   * Get a specific catalog item by name
   */
  public async getCatalogItemByName(
    name: string,
    context?: ServiceNowContext,
  ): Promise<ServiceNowCatalogItem | null> {
    const useNewPath = featureFlags.useServiceNowRepositories({
      userId: context?.userId,
      channelId: context?.channelId,
      userIdHash: context?.userId ? hashUserId(context.userId) : undefined,
    });

    console.log(`[ServiceNow] getCatalogItemByName using ${useNewPath ? "NEW" : "OLD"} path`, { name });

    if (useNewPath) {
      try {
        const catalogRepo = this.getCatalogRepo();
        const item = await catalogRepo.findByName(name);

        if (!item) {
          console.log(`[ServiceNow] NEW path: Catalog item not found`, { name });
          return null;
        }

        const result: ServiceNowCatalogItem = {
          sys_id: item.sysId,
          name: item.name,
          short_description: item.shortDescription,
          description: item.description,
          category: item.category,
          active: item.active,
          url: item.url,
        };

        console.log(`[ServiceNow] NEW path: Found catalog item`, { name, sysId: item.sysId });
        return result;
      } catch (error) {
        console.error(`[ServiceNow] NEW path ERROR - falling back to OLD path`, {
          name,
          error: error instanceof Error ? error.message : String(error),
        });
      }
    }

    // OLD PATH
    console.log(`[ServiceNow] OLD path: Using legacy implementation`, { name });

    const data = await request<{
      result: Array<Record<string, any>>;
    }>(
      `/api/now/table/sc_cat_item?sysparm_query=${encodeURIComponent(
        `name=${name}`
      )}&sysparm_display_value=all&sysparm_limit=1&sysparm_fields=sys_id,name,short_description,description,category,active,order`
    );

    if (!data.result || data.result.length === 0) {
      return null;
    }

    const item = data.result[0];
    const sysId = extractDisplayValue(item.sys_id);

    return {
      sys_id: sysId,
      name: extractDisplayValue(item.name) || 'Untitled',
      short_description: extractDisplayValue(item.short_description) || undefined,
      description: extractDisplayValue(item.description) || undefined,
      category: extractDisplayValue(item.category) || undefined,
      active: extractDisplayValue(item.active) === 'true',
      url: this.getCatalogItemUrl(sysId),
    };
  }

  /**
   * Get URL for catalog item
   */
  private getCatalogItemUrl(sysId: string): string {
    return `${serviceNowConfig.instanceUrl}/sp?id=sc_cat_item&sys_id=${sysId}`;
  }

  /**
   * Get Business Service by name (READ-ONLY)
   * Used by LLM for service classification - does not create records
   */
  public async getBusinessService(
    name: string,
    context?: ServiceNowContext,
  ): Promise<ServiceNowBusinessService | null> {
    const data = await request<{
      result: Array<Record<string, any>>;
    }>(
      `/api/now/table/cmdb_ci_service_business?sysparm_query=${encodeURIComponent(
        `name=${name}`
      )}&sysparm_display_value=all&sysparm_limit=1`
    );

    if (!data.result || data.result.length === 0) {
      return null;
    }

    const service = data.result[0];
    const sysId = extractDisplayValue(service.sys_id);

    return {
      sys_id: sysId,
      name: extractDisplayValue(service.name),
      description: extractDisplayValue(service.description) || undefined,
      parent: extractDisplayValue(service.parent) || undefined,
      url: `${serviceNowConfig.instanceUrl}/nav_to.do?uri=cmdb_ci_service_business.do?sys_id=${sysId}`,
    };
  }

  /**
   * Get Service Offering by name (READ-ONLY)
   * Used by LLM for service classification - does not create records
   */
  public async getServiceOffering(
    name: string,
    context?: ServiceNowContext,
  ): Promise<ServiceNowServiceOffering | null> {
    const useNewPath = featureFlags.useServiceNowRepositories({
      userId: context?.userId,
      channelId: context?.channelId,
      userIdHash: context?.userId ? hashUserId(context.userId) : undefined,
    });

    console.log(`[ServiceNow] getServiceOffering using ${useNewPath ? "NEW" : "OLD"} path`, { name });

    if (useNewPath) {
      try {
        const catalogRepo = this.getCatalogRepo();
        const offering = await catalogRepo.findServiceOfferingByName(name);

        if (!offering) {
          console.log(`[ServiceNow] NEW path: Service offering not found`, { name });
          return null;
        }

        // Convert to legacy format (repository returns simpler format)
        const result: ServiceNowServiceOffering = {
          sys_id: offering.sysId,
          name: offering.name,
          description: undefined, // Not in repository response
          parent: undefined, // Not in repository response
          parent_name: undefined, // Not in repository response
          url: offering.url,
        };

        console.log(`[ServiceNow] NEW path: Found service offering`, { name, sysId: offering.sysId });
        return result;
      } catch (error) {
        console.error(`[ServiceNow] NEW path ERROR - falling back to OLD path`, {
          name,
          error: error instanceof Error ? error.message : String(error),
        });
      }
    }

    // OLD PATH
    console.log(`[ServiceNow] OLD path: Using legacy implementation`, { name });

    const data = await request<{
      result: Array<Record<string, any>>;
    }>(
      `/api/now/table/service_offering?sysparm_query=${encodeURIComponent(
        `name=${name}`
      )}&sysparm_display_value=all&sysparm_limit=1`
    );

    if (!data.result || data.result.length === 0) {
      return null;
    }

    const offering = data.result[0];
    const sysId = extractDisplayValue(offering.sys_id);

    // Extract parent sys_id (value) and parent name (display_value)
    let parentSysId: string | undefined;
    let parentName: string | undefined;
    if (offering.parent) {
      if (isPlainObject(offering.parent)) {
        parentSysId = offering.parent.value || undefined;
        parentName = offering.parent.display_value || undefined;
      } else if (typeof offering.parent === 'string') {
        parentSysId = offering.parent;
        parentName = offering.parent;
      }
    }

    // Extract description, handling object format
    let description: string | undefined;
    if (offering.description) {
      if (typeof offering.description === 'string') {
        description = offering.description || undefined;
      } else if (isPlainObject(offering.description) && offering.description.display_value) {
        description = offering.description.display_value || undefined;
      } else if (isPlainObject(offering.description) && offering.description.value) {
        description = offering.description.value || undefined;
      }
    }

    return {
      sys_id: sysId,
      name: extractDisplayValue(offering.name),
      description,
      parent: parentSysId,
      parent_name: parentName,
      url: `${serviceNowConfig.instanceUrl}/nav_to.do?uri=service_offering.do?sys_id=${sysId}`,
    };
  }

  /**
   * Get Application Service by name (READ-ONLY)
   * Used by LLM for service classification - does not create records
   */
  public async getApplicationService(
    name: string,
    context?: ServiceNowContext,
  ): Promise<ServiceNowApplicationService | null> {
    const data = await request<{
      result: Array<Record<string, any>>;
    }>(
      `/api/now/table/cmdb_ci_service_discovered?sysparm_query=${encodeURIComponent(
        `name=${name}`
      )}&sysparm_display_value=all&sysparm_limit=1`
    );

    if (!data.result || data.result.length === 0) {
      return null;
    }

    const service = data.result[0];
    const sysId = extractDisplayValue(service.sys_id);

    // Extract parent sys_id (value) and parent name (display_value)
    let parentSysId: string | undefined;
    let parentName: string | undefined;
    if (service.parent) {
      if (isPlainObject(service.parent)) {
        parentSysId = service.parent.value || undefined;
        parentName = service.parent.display_value || undefined;
      } else if (typeof service.parent === 'string') {
        parentSysId = service.parent;
        parentName = service.parent;
      }
    }

    // Extract description, handling object format
    let description: string | undefined;
    if (service.description) {
      if (typeof service.description === 'string') {
        description = service.description || undefined;
      } else if (isPlainObject(service.description) && service.description.display_value) {
        description = service.description.display_value || undefined;
      } else if (isPlainObject(service.description) && service.description.value) {
        description = service.description.value || undefined;
      }
    }

    return {
      sys_id: sysId,
      name: extractDisplayValue(service.name),
      description,
      parent: parentSysId,
      parent_name: parentName,
      url: `${serviceNowConfig.instanceUrl}/nav_to.do?uri=cmdb_ci_service_discovered.do?sys_id=${sysId}`,
    };
  }

  /**
   * Get Application Services for a company (READ-ONLY)
   * Returns list of application services linked to a company
   * Optionally filter by parent service offering (e.g., "Application Administration")
   */
  public async getApplicationServicesForCompany(
    input: {
      companySysId: string;
      parentServiceOffering?: string;
      limit?: number;
    },
    context?: ServiceNowContext,
  ): Promise<Array<{ name: string; sys_id: string; parent_name?: string }>> {
    const useNewPath = featureFlags.useServiceNowRepositories({
      userId: context?.userId,
      channelId: context?.channelId,
      userIdHash: context?.userId ? hashUserId(context.userId) : undefined,
    });

    console.log(`[ServiceNow] getApplicationServicesForCompany using ${useNewPath ? "NEW" : "OLD"} path`, {
      companySysId: input.companySysId,
      parentServiceOffering: input.parentServiceOffering,
    });

    if (useNewPath) {
      try {
        const catalogRepo = this.getCatalogRepo();
        const services = await catalogRepo.findApplicationServicesByCompany(input.companySysId, {
          parentServiceOffering: input.parentServiceOffering,
          limit: input.limit,
        });

        const result = services.map((service) => ({
          name: service.name,
          sys_id: service.sysId,
          parent_name: service.parentName,
        }));

        console.log(`[ServiceNow] NEW path: Found application services`, {
          companySysId: input.companySysId,
          count: result.length,
        });

        return result;
      } catch (error) {
        console.error(`[ServiceNow] NEW path ERROR - falling back to OLD path`, {
          companySysId: input.companySysId,
          error: error instanceof Error ? error.message : String(error),
        });
      }
    }

    // OLD PATH
    console.log(`[ServiceNow] OLD path: Using legacy implementation`, {
      companySysId: input.companySysId,
    });

    const limit = input.limit ?? 100;

    // Build query to filter by company
    const queryParts = [`company=${input.companySysId}`];

    // If parent service offering is specified, filter by it
    if (input.parentServiceOffering) {
      queryParts.push(`parent.name=${input.parentServiceOffering}`);
    }

    const query = queryParts.join('^');

    try {
      const data = await request<{
        result: Array<Record<string, any>>;
      }>(
        `/api/now/table/cmdb_ci_service_discovered?sysparm_query=${encodeURIComponent(
          query
        )}&sysparm_display_value=all&sysparm_limit=${limit}&sysparm_fields=sys_id,name,parent`
      );

      if (!data.result || data.result.length === 0) {
        return [];
      }

      return data.result.map((service) => {
        const sysId = extractDisplayValue(service.sys_id);
        const name = extractDisplayValue(service.name);

        // Extract parent name
        let parentName: string | undefined;
        if (service.parent) {
          if (isPlainObject(service.parent) && service.parent.display_value) {
            parentName = service.parent.display_value;
          } else if (typeof service.parent === 'string') {
            parentName = service.parent;
          }
        }

        return {
          sys_id: sysId,
          name,
          parent_name: parentName,
        };
      });
    } catch (error) {
      console.error(`[ServiceNow] Error fetching application services for company:`, error);
      return [];
    }
  }

  /**
   * Get Customer Account by number (READ-ONLY)
   * Used to query customer account information
   */
  public async getCustomerAccount(
    number: string,
    context?: ServiceNowContext,
  ): Promise<ServiceNowCustomerAccount | null> {
    const useNewPath = featureFlags.useServiceNowRepositories({
      userId: context?.userId,
      channelId: context?.channelId,
      userIdHash: context?.userId ? hashUserId(context.userId) : undefined,
    });

    console.log(`[ServiceNow] getCustomerAccount using ${useNewPath ? "NEW" : "OLD"} path`, {
      number,
      featureEnabled: useNewPath,
      userId: context?.userId,
      channelId: context?.channelId,
    });

    if (useNewPath) {
      try {
        const accountRepo = this.getCustomerAccountRepo();
        const account = await accountRepo.findByNumber(number);
        if (!account) {
          return null;
        }

        return {
          sys_id: account.sysId,
          number: account.number,
          name: account.name,
          url: account.url,
        };
      } catch (error) {
        console.error(`[ServiceNow] NEW path ERROR - falling back to OLD path`, {
          number,
          error: error instanceof Error ? error.message : String(error),
        });
        // Fall back to legacy implementation
      }
    }

    const data = await request<{
      result: Array<Record<string, any>>;
    }>(
      `/api/now/table/customer_account?sysparm_query=${encodeURIComponent(
        `number=${number}`
      )}&sysparm_display_value=all&sysparm_limit=1`
    );

    if (!data.result || data.result.length === 0) {
      return null;
    }

    const account = data.result[0];
    const sysId = extractDisplayValue(account.sys_id);

    return {
      sys_id: sysId,
      number: extractDisplayValue(account.number),
      name: extractDisplayValue(account.name),
      url: `${serviceNowConfig.instanceUrl}/nav_to.do?uri=customer_account.do?sys_id=${sysId}`,
    };
  }

  /**
   * Fetch all categories and subcategories for a ServiceNow table
   */
  public async getCategoriesForTable(
    table: string = 'sn_customerservice_case',
    context?: ServiceNowContext,
  ): Promise<{
    categories: string[];
    subcategories: string[];
    categoryDetails: Array<any>;
    subcategoryDetails: Array<any>;
  }> {
    try {
      const categories = await this.getChoiceList({ table, element: 'category' }, context);
      const subcategories = await this.getChoiceList({ table, element: 'subcategory' }, context);

      return {
        categories: categories.map(c => c.label),
        subcategories: subcategories.map(c => c.label),
        categoryDetails: categories,
        subcategoryDetails: subcategories,
      };
    } catch (error) {
      console.error('Failed to fetch categories from ServiceNow:', error);
      // Return fallback categories
      return {
        categories: [
          'User Access Management',
          'Networking',
          'Application Support',
          'Infrastructure',
          'Security',
          'Database',
          'Hardware',
          'Email & Collaboration',
          'Telephony',
          'Cloud Services',
        ],
        subcategories: [],
        categoryDetails: [],
        subcategoryDetails: [],
      };
    }
  }

  /**
   * Create a child task for a case
   */
  public async createChildTask(
    input: {
      caseSysId: string;
      caseNumber: string;
      description: string;
      assignmentGroup?: string;
      shortDescription?: string;
      priority?: string;
    },
    context?: ServiceNowContext,
  ): Promise<{
    sys_id: string;
    number: string;
    url: string;
  }> {
    const table = serviceNowConfig.taskTable ?? "sn_customerservice_task";
    const endpoint = `/api/now/table/${table}`;

    // Build task payload
    const payload: Record<string, any> = {
      parent: input.caseSysId, // Link to parent case
      short_description: input.shortDescription || `CMDB Asset Creation Task for ${input.caseNumber}`,
      description: input.description,
      state: "1", // New state
      priority: input.priority || "4", // Medium priority by default
    };

    // Add assignment group if provided
    if (input.assignmentGroup) {
      payload.assignment_group = input.assignmentGroup;
    }

    const data = await request<{
      result: Array<{
        sys_id: string;
        number: string;
      }>;
    }>(endpoint, {
      method: 'POST',
      body: JSON.stringify(payload),
    });

    if (!data.result?.length) {
      throw new Error('Failed to create child task: No response from ServiceNow');
    }

    const task = data.result[0];
    return {
      sys_id: task.sys_id,
      number: task.number,
      url: `${serviceNowConfig.instanceUrl}/nav_to.do?uri=${table}.do?sys_id=${task.sys_id}`,
    };
  }

  /**
   * Create a phone call interaction record in ServiceNow
   */
  public async createPhoneInteraction(
    input: {
      caseSysId: string;
      caseNumber: string;
      channel: string;
      direction?: string;
      phoneNumber?: string;
      sessionId: string;
      startTime: Date;
      endTime: Date;
      durationSeconds?: number;
      agentName?: string;
      queueName?: string;
      summary?: string;
      notes?: string;
    },
    context?: ServiceNowContext,
  ): Promise<{
    interaction_sys_id: string;
    interaction_number: string;
    interaction_url: string;
  }> {
    const table = "interaction";
    const endpoint = `/api/now/table/${table}`;

    // Fetch case to get contact and account references
    const caseData = await this.getCaseBySysId(input.caseSysId);
    if (!caseData) {
      throw new Error(`Case not found: ${input.caseNumber} (${input.caseSysId})`);
    }

    // Build interaction payload with correct ServiceNow field names
    const payload: Record<string, any> = {
      // Required field
      type: 'phone',

      // Interaction details
      direction: input.direction || 'inbound', // Default to 'inbound' if not provided
      caller_phone_number: input.phoneNumber || '', // Can be empty if not provided

      // CRITICAL: Link to parent case using the 'parent' field
      // This is THE field that makes interactions appear in the case's related list!
      parent: input.caseSysId, // Direct reference to the case record

      // Context fields for metadata (do NOT create UI relationship)
      context_table: serviceNowConfig.caseTable, // e.g., 'x_mobit_serv_case_service_case'
      context_document: input.caseSysId, // Case sys_id

      // Channel metadata provides alternative linking method
      channel_metadata_table: serviceNowConfig.caseTable,
      channel_metadata_document: input.caseSysId,

      // CRITICAL: Customer contact and account from case
      // These fields link the interaction to the customer contact and account
      contact: caseData.contact || undefined, // Reference to customer_contact table
      account: caseData.account || undefined, // Reference to customer_account table

      // Timing - use correct field names
      opened_at: formatDateForServiceNow(input.startTime), // Not 'start_time'
      closed_at: formatDateForServiceNow(input.endTime),   // Not 'end_time'

      // Metadata
      short_description: input.summary || `Phone call - ${input.direction || 'unknown'} - ${input.sessionId}`,
      work_notes: input.notes || `Call Session ID: ${input.sessionId}\nDuration: ${input.durationSeconds ?? 'N/A'} seconds${input.agentName ? `\nAgent: ${input.agentName}` : ''}${input.queueName ? `\nQueue: ${input.queueName}` : ''}`,

      // Status - Use 'closed_complete' instead of 'closed' (which is invalid)
      state: 'closed_complete', // Valid closed state for completed interactions
    };

    // Add duration if provided (in seconds)
    if (input.durationSeconds !== undefined) {
      payload.duration = input.durationSeconds;
    }

    const data = await request<{
      result: {
        sys_id: string;
        number: string;
      };
    }>(endpoint, {
      method: 'POST',
      body: JSON.stringify(payload),
    });

    if (!data.result) {
      throw new Error('Failed to create phone interaction: No response from ServiceNow');
    }

    return {
      interaction_sys_id: data.result.sys_id,
      interaction_number: data.result.number,
      interaction_url: `${serviceNowConfig.instanceUrl}/nav_to.do?uri=interaction.do?sys_id=${data.result.sys_id}`,
    };
  }

  /**
<<<<<<< HEAD
   * Create a phone call interaction record in ServiceNow
   */
  public async createPhoneInteraction(input: {
    caseSysId: string;
    caseNumber: string;
    channel: string;
    direction?: string;
    phoneNumber?: string;
    sessionId: string;
    startTime: Date;
    endTime: Date;
    durationSeconds?: number;
    agentName?: string;
    queueName?: string;
    summary?: string;
    notes?: string;
  }): Promise<{
    interaction_sys_id: string;
    interaction_number: string;
    interaction_url: string;
  }> {
    const table = "interaction";
    const endpoint = `/api/now/table/${table}`;

    // Fetch case to get contact and account references
    const caseData = await this.getCaseBySysId(input.caseSysId);
    if (!caseData) {
      throw new Error(`Case not found: ${input.caseNumber} (${input.caseSysId})`);
    }

    // Build interaction payload with correct ServiceNow field names
    const payload: Record<string, any> = {
      // Required field
      type: 'phone',

      // Interaction details
      direction: input.direction || 'inbound', // Default to 'inbound' if not provided
      caller_phone_number: input.phoneNumber || '', // Can be empty if not provided

      // CRITICAL: Link to parent case using the 'parent' field
      // This is THE field that makes interactions appear in the case's related list!
      parent: input.caseSysId, // Direct reference to the case record

      // Context fields for metadata (do NOT create UI relationship)
      context_table: config.caseTable, // e.g., 'x_mobit_serv_case_service_case'
      context_document: input.caseSysId, // Case sys_id

      // Channel metadata provides alternative linking method
      channel_metadata_table: config.caseTable,
      channel_metadata_document: input.caseSysId,

      // CRITICAL: Customer contact and account from case
      // These fields link the interaction to the customer contact and account
      contact: caseData.contact || undefined, // Reference to customer_contact table
      account: caseData.account || undefined, // Reference to customer_account table

      // Timing - use correct field names
      opened_at: formatDateForServiceNow(input.startTime), // Not 'start_time'
      closed_at: formatDateForServiceNow(input.endTime),   // Not 'end_time'

      // Metadata
      short_description: input.summary || `Phone call - ${input.direction || 'unknown'} - ${input.sessionId}`,
      work_notes: input.notes || `Call Session ID: ${input.sessionId}\nDuration: ${input.durationSeconds ?? 'N/A'} seconds${input.agentName ? `\nAgent: ${input.agentName}` : ''}${input.queueName ? `\nQueue: ${input.queueName}` : ''}`,

      // Status - Use 'closed_complete' instead of 'closed' (which is invalid)
      state: 'closed_complete', // Valid closed state for completed interactions
    };

    // Add duration if provided (in seconds)
    if (input.durationSeconds !== undefined) {
      payload.duration = input.durationSeconds;
    }

    const data = await request<{
      result: {
        sys_id: string;
        number: string;
      };
    }>(endpoint, {
      method: 'POST',
      body: JSON.stringify(payload),
    });

    if (!data.result) {
      throw new Error('Failed to create phone interaction: No response from ServiceNow');
    }

    return {
      interaction_sys_id: data.result.sys_id,
      interaction_number: data.result.number,
      interaction_url: `${config.instanceUrl}/nav_to.do?uri=interaction.do?sys_id=${data.result.sys_id}`,
    };
=======
   * Get attachments for a ServiceNow record (case, incident, etc.)
   * Used for multimodal tool results to include screenshots and diagrams
   */
  public async getAttachments(
    tableName: string,
    recordSysId: string,
    limit: number = 5
  ): Promise<Array<{
    sys_id: string;
    file_name: string;
    content_type: string;
    size_bytes: number;
    download_url: string;
  }>> {
    interface AttachmentResponse {
      result: Array<{
        sys_id: string;
        file_name: string;
        content_type: string;
        size_bytes: string;
        download_link?: string;
      }>;
    }

    const params = new URLSearchParams({
      sysparm_query: `table_name=${tableName}^table_sys_id=${recordSysId}`,
      sysparm_limit: limit.toString(),
      sysparm_fields: "sys_id,file_name,content_type,size_bytes,download_link",
    });

    const response = await request<AttachmentResponse>(`/api/now/attachment?${params.toString()}`);

    return (response.result || []).map((attachment) => ({
      sys_id: attachment.sys_id,
      file_name: attachment.file_name,
      content_type: attachment.content_type,
      size_bytes: parseInt(attachment.size_bytes, 10),
      download_url: attachment.download_link || `${serviceNowConfig.instanceUrl}/api/now/attachment/${attachment.sys_id}/file`,
    }));
  }

  /**
   * Download an attachment file from ServiceNow
   * Returns the file content as a Buffer for processing (e.g., base64 encoding for images)
   */
  public async downloadAttachment(sysId: string): Promise<Buffer> {
    if (!serviceNowConfig.instanceUrl) {
      throw new Error("ServiceNow instance URL is not configured");
    }

    const url = `${serviceNowConfig.instanceUrl}/api/now/attachment/${sysId}/file`;
    const headers = await buildAuthHeaders();

    const response = await fetch(url, {
      headers,
    });

    if (!response.ok) {
      throw new Error(`Failed to download attachment: ${response.status} ${response.statusText}`);
    }

    const arrayBuffer = await response.arrayBuffer();
    return Buffer.from(arrayBuffer);
>>>>>>> b9691d28
  }
}

export const serviceNowClient = new ServiceNowClient();

/**
 * Convenience function to add work note
 */
export async function addCaseWorkNote(
  sysId: string,
  workNote: string,
  workNotes: boolean = true,
  context?: ServiceNowContext,
): Promise<void> {
  await serviceNowClient.addCaseWorkNote(sysId, workNote, workNotes, context);
}<|MERGE_RESOLUTION|>--- conflicted
+++ resolved
@@ -250,10 +250,6 @@
   submitted_by?: string;
   contact?: string; // Reference to customer_contact table (sys_id)
   account?: string; // Reference to customer_account table (sys_id)
-<<<<<<< HEAD
-=======
-  company?: string; // Reference to customer_account/company table (sys_id)
->>>>>>> b9691d28
   url?: string;
 }
 
@@ -1286,92 +1282,7 @@
     },
     context?: ServiceNowContext,
   ): Promise<ServiceNowCaseSummary[]> {
-<<<<<<< HEAD
     const table = config.caseTable ?? "sn_customerservice_case";
-=======
-    // Feature flag: Decide whether to use new repository pattern or legacy implementation
-    const useNewPath = featureFlags.useServiceNowRepositories({
-      userId: context?.userId,
-      channelId: context?.channelId,
-      userIdHash: context?.userId ? hashUserId(context.userId) : undefined,
-    });
-
-    // Log which path is being used
-    console.log(`[ServiceNow] searchCustomerCases using ${useNewPath ? "NEW" : "OLD"} path`, {
-      accountName: input.accountName,
-      companyName: input.companyName,
-      featureEnabled: useNewPath,
-      userId: context?.userId,
-      channelId: context?.channelId,
-    });
-
-    if (useNewPath) {
-      // NEW PATH: Use repository pattern
-      try {
-        const caseRepo = this.getCaseRepo();
-
-        // Map input to CaseSearchCriteria
-        const criteria: any = {
-          accountName: input.accountName,
-          companyName: input.companyName,
-          query: input.query,
-          limit: input.limit ?? 25,
-          activeOnly: input.activeOnly,
-          priority: input.priority,
-          state: input.state,
-          assignmentGroup: input.assignmentGroup,
-          assignedTo: input.assignedTo,
-          sortBy: input.sortBy,
-          sortOrder: input.sortOrder,
-        };
-
-        // Convert date strings to Date objects
-        if (input.openedAfter) {
-          criteria.openedAfter = new Date(input.openedAfter);
-        }
-        if (input.openedBefore) {
-          criteria.openedBefore = new Date(input.openedBefore);
-        }
-
-        const cases = await caseRepo.search(criteria);
-
-        // Convert Case[] to ServiceNowCaseSummary[]
-        const summaries: ServiceNowCaseSummary[] = cases.map((case_) => ({
-          sys_id: case_.sysId,
-          number: case_.number,
-          short_description: case_.shortDescription,
-          priority: case_.priority,
-          state: case_.state,
-          account: case_.account,
-          company: case_.company,
-          opened_at: case_.openedAt?.toISOString(),
-          updated_on: undefined, // Not in Case model currently
-          url: case_.url,
-        }));
-
-        console.log(`[ServiceNow] NEW path: Successfully searched cases`, {
-          found: summaries.length,
-          accountName: input.accountName,
-        });
-
-        return summaries;
-      } catch (error) {
-        // Log error but don't crash - fall back to old path
-        console.error(`[ServiceNow] NEW path ERROR - falling back to OLD path`, {
-          accountName: input.accountName,
-          error: error instanceof Error ? error.message : String(error),
-        });
-        // Fall through to OLD path below
-      }
-    }
-
-    // OLD PATH: Legacy implementation (or fallback from error)
-    console.log(`[ServiceNow] OLD path: Using legacy implementation`, {
-      accountName: input.accountName,
-    });
-
-    const table = serviceNowConfig.caseTable ?? "sn_customerservice_case";
->>>>>>> b9691d28
     const limit = input.limit ?? 25; // Increased default from 5 to 25
 
     const queryParts: string[] = [];
@@ -1392,7 +1303,6 @@
 
     if (input.query) {
       queryParts.push(`short_descriptionLIKE${input.query}^ORdescriptionLIKE${input.query}`);
-<<<<<<< HEAD
     }
 
     if (input.priority) {
@@ -1424,39 +1334,6 @@
       queryParts.push(`active=${input.activeOnly ? 'true' : 'false'}`);
     }
 
-=======
-    }
-
-    if (input.priority) {
-      queryParts.push(`priority=${input.priority}`);
-    }
-
-    if (input.state) {
-      queryParts.push(`state=${input.state}`);
-    }
-
-    if (input.assignmentGroup) {
-      queryParts.push(`assignment_group.nameLIKE${input.assignmentGroup}`);
-    }
-
-    if (input.assignedTo) {
-      queryParts.push(`assigned_to.nameLIKE${input.assignedTo}`);
-    }
-
-    if (input.openedAfter) {
-      queryParts.push(`opened_at>${input.openedAfter}`);
-    }
-
-    if (input.openedBefore) {
-      queryParts.push(`opened_at<${input.openedBefore}`);
-    }
-
-    // Active/closed filter
-    if (input.activeOnly !== undefined) {
-      queryParts.push(`active=${input.activeOnly ? 'true' : 'false'}`);
-    }
-
->>>>>>> b9691d28
     // If no filters specified (only sort parameter), default to active cases only
     if (queryParts.length === 1 && queryParts[0].startsWith('ORDERBY')) { // Only sort parameter
       queryParts.push('active=true');
@@ -3043,105 +2920,6 @@
   /**
    * Create a phone call interaction record in ServiceNow
    */
-  public async createPhoneInteraction(
-    input: {
-      caseSysId: string;
-      caseNumber: string;
-      channel: string;
-      direction?: string;
-      phoneNumber?: string;
-      sessionId: string;
-      startTime: Date;
-      endTime: Date;
-      durationSeconds?: number;
-      agentName?: string;
-      queueName?: string;
-      summary?: string;
-      notes?: string;
-    },
-    context?: ServiceNowContext,
-  ): Promise<{
-    interaction_sys_id: string;
-    interaction_number: string;
-    interaction_url: string;
-  }> {
-    const table = "interaction";
-    const endpoint = `/api/now/table/${table}`;
-
-    // Fetch case to get contact and account references
-    const caseData = await this.getCaseBySysId(input.caseSysId);
-    if (!caseData) {
-      throw new Error(`Case not found: ${input.caseNumber} (${input.caseSysId})`);
-    }
-
-    // Build interaction payload with correct ServiceNow field names
-    const payload: Record<string, any> = {
-      // Required field
-      type: 'phone',
-
-      // Interaction details
-      direction: input.direction || 'inbound', // Default to 'inbound' if not provided
-      caller_phone_number: input.phoneNumber || '', // Can be empty if not provided
-
-      // CRITICAL: Link to parent case using the 'parent' field
-      // This is THE field that makes interactions appear in the case's related list!
-      parent: input.caseSysId, // Direct reference to the case record
-
-      // Context fields for metadata (do NOT create UI relationship)
-      context_table: serviceNowConfig.caseTable, // e.g., 'x_mobit_serv_case_service_case'
-      context_document: input.caseSysId, // Case sys_id
-
-      // Channel metadata provides alternative linking method
-      channel_metadata_table: serviceNowConfig.caseTable,
-      channel_metadata_document: input.caseSysId,
-
-      // CRITICAL: Customer contact and account from case
-      // These fields link the interaction to the customer contact and account
-      contact: caseData.contact || undefined, // Reference to customer_contact table
-      account: caseData.account || undefined, // Reference to customer_account table
-
-      // Timing - use correct field names
-      opened_at: formatDateForServiceNow(input.startTime), // Not 'start_time'
-      closed_at: formatDateForServiceNow(input.endTime),   // Not 'end_time'
-
-      // Metadata
-      short_description: input.summary || `Phone call - ${input.direction || 'unknown'} - ${input.sessionId}`,
-      work_notes: input.notes || `Call Session ID: ${input.sessionId}\nDuration: ${input.durationSeconds ?? 'N/A'} seconds${input.agentName ? `\nAgent: ${input.agentName}` : ''}${input.queueName ? `\nQueue: ${input.queueName}` : ''}`,
-
-      // Status - Use 'closed_complete' instead of 'closed' (which is invalid)
-      state: 'closed_complete', // Valid closed state for completed interactions
-    };
-
-    // Add duration if provided (in seconds)
-    if (input.durationSeconds !== undefined) {
-      payload.duration = input.durationSeconds;
-    }
-
-    const data = await request<{
-      result: {
-        sys_id: string;
-        number: string;
-      };
-    }>(endpoint, {
-      method: 'POST',
-      body: JSON.stringify(payload),
-    });
-
-    if (!data.result) {
-      throw new Error('Failed to create phone interaction: No response from ServiceNow');
-    }
-
-    return {
-      interaction_sys_id: data.result.sys_id,
-      interaction_number: data.result.number,
-      interaction_url: `${serviceNowConfig.instanceUrl}/nav_to.do?uri=interaction.do?sys_id=${data.result.sys_id}`,
-    };
-  }
-
-  /**
-<<<<<<< HEAD
-   * Create a phone call interaction record in ServiceNow
-   */
   public async createPhoneInteraction(input: {
     caseSysId: string;
     caseNumber: string;
@@ -3232,71 +3010,6 @@
       interaction_number: data.result.number,
       interaction_url: `${config.instanceUrl}/nav_to.do?uri=interaction.do?sys_id=${data.result.sys_id}`,
     };
-=======
-   * Get attachments for a ServiceNow record (case, incident, etc.)
-   * Used for multimodal tool results to include screenshots and diagrams
-   */
-  public async getAttachments(
-    tableName: string,
-    recordSysId: string,
-    limit: number = 5
-  ): Promise<Array<{
-    sys_id: string;
-    file_name: string;
-    content_type: string;
-    size_bytes: number;
-    download_url: string;
-  }>> {
-    interface AttachmentResponse {
-      result: Array<{
-        sys_id: string;
-        file_name: string;
-        content_type: string;
-        size_bytes: string;
-        download_link?: string;
-      }>;
-    }
-
-    const params = new URLSearchParams({
-      sysparm_query: `table_name=${tableName}^table_sys_id=${recordSysId}`,
-      sysparm_limit: limit.toString(),
-      sysparm_fields: "sys_id,file_name,content_type,size_bytes,download_link",
-    });
-
-    const response = await request<AttachmentResponse>(`/api/now/attachment?${params.toString()}`);
-
-    return (response.result || []).map((attachment) => ({
-      sys_id: attachment.sys_id,
-      file_name: attachment.file_name,
-      content_type: attachment.content_type,
-      size_bytes: parseInt(attachment.size_bytes, 10),
-      download_url: attachment.download_link || `${serviceNowConfig.instanceUrl}/api/now/attachment/${attachment.sys_id}/file`,
-    }));
-  }
-
-  /**
-   * Download an attachment file from ServiceNow
-   * Returns the file content as a Buffer for processing (e.g., base64 encoding for images)
-   */
-  public async downloadAttachment(sysId: string): Promise<Buffer> {
-    if (!serviceNowConfig.instanceUrl) {
-      throw new Error("ServiceNow instance URL is not configured");
-    }
-
-    const url = `${serviceNowConfig.instanceUrl}/api/now/attachment/${sysId}/file`;
-    const headers = await buildAuthHeaders();
-
-    const response = await fetch(url, {
-      headers,
-    });
-
-    if (!response.ok) {
-      throw new Error(`Failed to download attachment: ${response.status} ${response.statusText}`);
-    }
-
-    const arrayBuffer = await response.arrayBuffer();
-    return Buffer.from(arrayBuffer);
->>>>>>> b9691d28
   }
 }
 
