/**
 * KB Approval Handler
 * Manages emoji reactions for KB article approval workflow
 */

import { getSlackMessagingService } from "./services/slack-messaging";
import type { KBArticle } from "./services/kb-generator";
import {
  createHeaderBlock,
  createSectionBlock,
  createDivider,
  createContextBlock,
  createButton,
  createInputBlock,
  createCheckboxes,
  sanitizeMrkdwn,
  sanitizePlainText,
  truncateText,
  validateBlockCount,
  MessageEmojis,
  type KnownBlock,
} from "./utils/message-styling";

const slackMessaging = getSlackMessagingService();

interface PendingKBApproval {
  caseNumber: string;
  article: KBArticle;
  messageTs: string;
  channelId: string;
  threadTs: string;
  createdAt: Date;
}

export class KBApprovalManager {
  private pendingApprovals: Map<string, PendingKBApproval> = new Map();

  /**
   * Post KB article for approval and track it
   */
  async postForApproval(
    caseNumber: string,
    channelId: string,
    threadTs: string,
    article: KBArticle,
    messageText: string
  ): Promise<void> {
    // Build Block Kit message with article preview and action buttons
    const blocks = this.buildApprovalBlocks(caseNumber, article);

    // Post the KB article to Slack with interactive buttons
<<<<<<< HEAD
    const result = await client.chat.postMessage({
      channel: channelId,
      thread_ts: threadTs,
      text: messageText, // Fallback text for notifications
      blocks,
      unfurl_links: false,
=======
    const result = await slackMessaging.postMessage({
      channel: channelId,
      threadTs: threadTs,
      text: messageText, // Fallback text for notifications
      blocks,
      unfurlLinks: false,
>>>>>>> f487dfca
    });

    if (!result.ts) {
      throw new Error("Failed to post KB approval message - no timestamp returned");
    }

    // Store for approval tracking
    this.storePendingApproval(result.ts, channelId, caseNumber, article, threadTs);
  }

  /**
   * Build Block Kit blocks for KB approval message
   */
<<<<<<< HEAD
  private buildApprovalBlocks(caseNumber: string, article: KBArticle): any[] {
    const blocks: any[] = [];

    // Header
    blocks.push({
      type: "header",
      text: {
        type: "plain_text",
        text: `📚 KB Article Ready for Review`,
        emoji: true,
      },
    });

    // Case number context
    blocks.push({
      type: "context",
      elements: [
        {
          type: "mrkdwn",
          text: `Case: *${caseNumber}*`,
        },
      ],
    });

    // Title
    blocks.push({
      type: "section",
      text: {
        type: "mrkdwn",
        text: `*${article.title}*`,
      },
    });

    // Problem
    const problemPreview =
      article.problem.length > 200
        ? `${article.problem.substring(0, 200)}...`
        : article.problem;
    blocks.push({
      type: "section",
      text: {
        type: "mrkdwn",
        text: `*Problem:*\n${problemPreview}`,
      },
    });

    // Solution preview
    const solutionPreview =
      article.solution.length > 300
        ? `${article.solution.substring(0, 300)}...`
        : article.solution;
    blocks.push({
      type: "section",
      text: {
        type: "mrkdwn",
        text: `*Solution:*\n${solutionPreview}`,
      },
    });

    // Tags if available
    if (article.tags.length > 0) {
      blocks.push({
        type: "context",
        elements: [
          {
            type: "mrkdwn",
            text: `🏷️ ${article.tags.slice(0, 5).join(" • ")}`,
          },
        ],
      });
    }

    // Divider
    blocks.push({
      type: "divider",
    });

    // Action buttons
    blocks.push({
      type: "actions",
      elements: [
        {
          type: "button",
          text: {
            type: "plain_text",
            text: "✅ Approve",
            emoji: true,
          },
          style: "primary",
          value: `kb_approve:${caseNumber}`,
          action_id: "kb_approve",
        },
        {
          type: "button",
          text: {
            type: "plain_text",
            text: "❌ Reject",
            emoji: true,
          },
          style: "danger",
          value: `kb_reject:${caseNumber}`,
          action_id: "kb_reject",
        },
        {
          type: "button",
          text: {
            type: "plain_text",
            text: "📝 Edit & Approve",
            emoji: true,
          },
          value: `kb_edit:${caseNumber}`,
          action_id: "kb_edit",
        },
=======
  private buildApprovalBlocks(caseNumber: string, article: KBArticle): KnownBlock[] {
    const blocks: KnownBlock[] = [];

    // Header - sanitize title
    const sanitizedTitle = sanitizePlainText(article.title || "KB Article Ready for Review", 150);
    blocks.push(
      createHeaderBlock(`${MessageEmojis.DOCUMENT} KB Article Ready for Review`)
    );

    // Case number context - sanitize case number
    const sanitizedCaseNumber = sanitizePlainText(caseNumber, 100);
    blocks.push(
      createContextBlock(`Case: *${sanitizedCaseNumber}*`)
    );

    // Title - sanitize and display
    blocks.push(
      createSectionBlock(`*${sanitizeMrkdwn(article.title)}*`)
    );

    // Problem - sanitize and truncate
    const problemPreview = truncateText(sanitizeMrkdwn(article.problem), 200);
    blocks.push(
      createSectionBlock(`*Problem:*\n${problemPreview}`)
    );

    // Solution preview - sanitize and truncate
    const solutionPreview = truncateText(sanitizeMrkdwn(article.solution), 300);
    blocks.push(
      createSectionBlock(`*Solution:*\n${solutionPreview}`)
    );

    // Tags if available - sanitize tags
    if (article.tags.length > 0) {
      const sanitizedTags = article.tags
        .slice(0, 5)
        .map(tag => sanitizeMrkdwn(tag))
        .join(" • ");
      blocks.push(
        createContextBlock(`${MessageEmojis.TAG} ${sanitizedTags}`)
      );
    }

    // Divider
    blocks.push(createDivider());

    // Action buttons with confirmation on reject
    blocks.push({
      type: "actions",
      block_id: "kb_approval_actions_main",
      elements: [
        createButton({
          text: `${MessageEmojis.SUCCESS} Approve`,
          actionId: "kb_approval_button_approve",
          value: `kb_approve:${sanitizedCaseNumber}`,
          style: "primary",
        }),
        createButton({
          text: `${MessageEmojis.ERROR} Reject`,
          actionId: "kb_approval_button_reject",
          value: `kb_reject:${sanitizedCaseNumber}`,
          style: "danger",
          confirm: {
            title: "Reject KB Article?",
            text: "This will permanently discard the draft. This action cannot be undone.",
            confirm: "Yes, Reject",
            deny: "Cancel",
          },
        }),
        createButton({
          text: `${MessageEmojis.DOCUMENT} Edit & Approve`,
          actionId: "kb_approval_button_edit",
          value: `kb_edit:${sanitizedCaseNumber}`,
        }),
>>>>>>> f487dfca
      ],
    });

    // Footer with instructions
<<<<<<< HEAD
    blocks.push({
      type: "context",
      elements: [
        {
          type: "mrkdwn",
          text: "_Review the article above and choose an action. Approved articles will be created in ServiceNow knowledge base._",
        },
      ],
    });
=======
    blocks.push(
      createContextBlock(
        "_Review the article above and choose an action. Approved articles will be created in ServiceNow knowledge base._"
      )
    );

    // Validate block count
    validateBlockCount(blocks, 'message');
>>>>>>> f487dfca

    return blocks;
  }

  /**
   * Store a pending KB approval
   */
  storePendingApproval(
    messageTs: string,
    channelId: string,
    caseNumber: string,
    article: KBArticle,
    threadTs: string
  ): void {
    const key = this.getApprovalKey(channelId, messageTs);

    this.pendingApprovals.set(key, {
      caseNumber,
      article,
      messageTs,
      channelId,
      threadTs,
      createdAt: new Date(),
    });

    // Auto-cleanup old approvals after 24 hours
    setTimeout(() => {
      this.pendingApprovals.delete(key);
    }, 24 * 60 * 60 * 1000);
  }

  /**
   * Handle button click for KB approval/rejection
   * Called from interactivity API endpoint
   */
  async handleButtonClick(
    action: "approve" | "reject" | "edit",
    channelId: string,
    messageTs: string,
    userId: string
  ): Promise<{ success: boolean; message?: string }> {
    const key = this.getApprovalKey(channelId, messageTs);
    const approval = this.pendingApprovals.get(key);

    if (!approval) {
      return {
        success: false,
        message: "KB approval request not found or already processed",
      };
    }

    try {
      if (action === "approve") {
        await this.handleApproval(approval, userId);
        this.pendingApprovals.delete(key);
        return {
          success: true,
          message: `KB article for ${approval.caseNumber} approved`,
        };
      } else if (action === "reject") {
        await this.handleRejection(approval, userId);
        this.pendingApprovals.delete(key);
        return {
          success: true,
          message: `KB article for ${approval.caseNumber} rejected`,
        };
      } else if (action === "edit") {
        // TODO: Open modal for editing
        return {
          success: false,
          message: "Edit functionality coming soon",
        };
      }

      return {
        success: false,
        message: "Unknown action",
      };
    } catch (error) {
      console.error("[KB Approval] Error handling button click:", error);
      return {
        success: false,
        message: `Error: ${error instanceof Error ? error.message : "Unknown error"}`,
      };
    }
  }

  /**
   * Handle reaction added to a KB proposal (DEPRECATED - keeping for backward compatibility)
   * Use handleButtonClick for new button-based approvals
   */
  async handleReaction(
    channelId: string,
    messageTs: string,
    reaction: string,
    userId: string
  ): Promise<void> {
    const key = this.getApprovalKey(channelId, messageTs);
    const approval = this.pendingApprovals.get(key);

    if (!approval) {
      // Not a KB approval message, ignore
      return;
    }

    if (reaction === "+1" || reaction === "white_check_mark" || reaction === "heavy_check_mark") {
      await this.handleApproval(approval, userId);
      this.pendingApprovals.delete(key);
    } else if (reaction === "-1" || reaction === "x" || reaction === "negative_squared_cross_mark") {
      await this.handleRejection(approval, userId);
      this.pendingApprovals.delete(key);
    }
  }

  /**
   * Handle KB approval
   */
  private async handleApproval(
    approval: PendingKBApproval,
    userId: string
  ): Promise<void> {
    try {
      // Sanitize case number
      const sanitizedCaseNumber = sanitizePlainText(approval.caseNumber, 100);

      // Update the message to show approved status using design system
      await slackMessaging.updateMessage({
        channel: approval.channelId,
        ts: approval.messageTs,
        text: `${MessageEmojis.SUCCESS} KB Article Approved by <@${userId}>`,
        blocks: [
          createSectionBlock(
            `${MessageEmojis.KB_APPROVED} *KB Article Approved* by <@${userId}>\n\n_Case: ${sanitizedCaseNumber}_`
          ),
          createDivider(),
          createSectionBlock(
            this.formatApprovedArticle(approval.article)
          ),
        ],
      });

      // Post confirmation in thread
      await slackMessaging.postMessage({
        channel: approval.channelId,
        threadTs: approval.threadTs,
        text: `✅ Knowledge base article for ${approval.caseNumber} has been approved!\n\n` +
          `_Next step: This article can be added to ServiceNow knowledge base._\n\n` +
          `*Article Summary:*\n${approval.article.title}`,
      });

      // TODO: Optional - Auto-create in ServiceNow KB
      // await this.createInServiceNow(approval.article, approval.caseNumber);

    } catch (error) {
      console.error("Error handling KB approval:", error);

      await slackMessaging.postMessage({
        channel: approval.channelId,
        threadTs: approval.threadTs,
        text: `❌ Error processing approval: ${error instanceof Error ? error.message : "Unknown error"}`,
      });
    }
  }

  /**
   * Handle KB rejection
   */
  private async handleRejection(
    approval: PendingKBApproval,
    userId: string
  ): Promise<void> {
    try {
      // Sanitize case number
      const sanitizedCaseNumber = sanitizePlainText(approval.caseNumber, 100);

      // Update the message to show rejected status using design system
      await slackMessaging.updateMessage({
        channel: approval.channelId,
        ts: approval.messageTs,
        text: `${MessageEmojis.ERROR} KB Article Rejected by <@${userId}>`,
        blocks: [
          createSectionBlock(
            `${MessageEmojis.KB_REJECTED} *KB Article Rejected* by <@${userId}>\n\n_Case: ${sanitizedCaseNumber}_`
          ),
        ],
      });

      // Post confirmation in thread
      await slackMessaging.postMessage({
        channel: approval.channelId,
        threadTs: approval.threadTs,
        text: `❌ Knowledge base article for ${approval.caseNumber} was rejected.\n\n` +
          `_The article draft will not be created._`,
      });
    } catch (error) {
      console.error("Error handling KB rejection:", error);
    }
  }

  /**
   * Format approved article for display with sanitization
   */
  private formatApprovedArticle(article: KBArticle): string {
    // Sanitize all user-generated content
    const sanitizedTitle = sanitizeMrkdwn(article.title);
    const problemPreview = truncateText(sanitizeMrkdwn(article.problem), 150);
    const solutionPreview = truncateText(sanitizeMrkdwn(article.solution), 200);

    let formatted = `*${sanitizedTitle}*\n\n`;
    formatted += `${MessageEmojis.REQUEST} *Problem:* ${problemPreview}\n\n`;
    formatted += `${MessageEmojis.SUCCESS} *Solution:* ${solutionPreview}\n\n`;

    if (article.tags.length > 0) {
      const sanitizedTags = article.tags
        .slice(0, 5)
        .map(tag => sanitizeMrkdwn(tag))
        .join(", ");
      formatted += `${MessageEmojis.TAG} *Tags:* ${sanitizedTags}`;
    }

    return formatted;
  }

  /**
   * Generate unique key for approval tracking
   */
  private getApprovalKey(channelId: string, messageTs: string): string {
    return `${channelId}:${messageTs}`;
  }

  /**
   * Get pending approval count
   */
  getPendingCount(): number {
    return this.pendingApprovals.size;
  }

  /**
   * Clean up old pending approvals (called periodically)
   */
  cleanupOldApprovals(): number {
    const now = new Date();
    const cutoffTime = now.getTime() - 24 * 60 * 60 * 1000; // 24 hours
    let removed = 0;

    for (const [key, approval] of this.pendingApprovals.entries()) {
      if (approval.createdAt.getTime() < cutoffTime) {
        this.pendingApprovals.delete(key);
        removed++;
      }
    }

    return removed;
  }

  /**
   * TODO: Create KB article in ServiceNow
   * This is a placeholder for future ServiceNow KB integration
   */
  private async createInServiceNow(
    article: KBArticle,
    caseNumber: string
  ): Promise<void> {
    // Implementation would use ServiceNow Table API to create KB article
    // POST to /api/now/table/kb_knowledge
    console.log(
      `TODO: Create KB article in ServiceNow for case ${caseNumber}`,
      article.title
    );

    /*
    Example ServiceNow KB creation:

    const kbData = {
      short_description: article.title,
      text: `
        <h2>Problem</h2>
        <p>${article.problem}</p>

        <h2>Environment</h2>
        <p>${article.environment}</p>

        <h2>Solution</h2>
        ${article.solution}

        <h2>Root Cause</h2>
        <p>${article.rootCause || 'See solution details'}</p>
      `,
      kb_category: '...', // Map from tags
      kb_knowledge_base: '...', // Your KB sys_id
      workflow_state: 'draft', // Start as draft for review
    };

    await serviceNowClient.createKBArticle(kbData);
    */
  }
}

// Global singleton instance
let kbApprovalManager: KBApprovalManager | null = null;

export function getKBApprovalManager(): KBApprovalManager {
  if (!kbApprovalManager) {
    kbApprovalManager = new KBApprovalManager();

    // Run cleanup every hour
    setInterval(() => {
      const removed = kbApprovalManager!.cleanupOldApprovals();
      if (removed > 0) {
        console.log(`Cleaned up ${removed} old KB approval requests`);
      }
    }, 60 * 60 * 1000);
  }
  return kbApprovalManager;
}<|MERGE_RESOLUTION|>--- conflicted
+++ resolved
@@ -49,21 +49,12 @@
     const blocks = this.buildApprovalBlocks(caseNumber, article);
 
     // Post the KB article to Slack with interactive buttons
-<<<<<<< HEAD
     const result = await client.chat.postMessage({
       channel: channelId,
       thread_ts: threadTs,
       text: messageText, // Fallback text for notifications
       blocks,
       unfurl_links: false,
-=======
-    const result = await slackMessaging.postMessage({
-      channel: channelId,
-      threadTs: threadTs,
-      text: messageText, // Fallback text for notifications
-      blocks,
-      unfurlLinks: false,
->>>>>>> f487dfca
     });
 
     if (!result.ts) {
@@ -77,7 +68,6 @@
   /**
    * Build Block Kit blocks for KB approval message
    */
-<<<<<<< HEAD
   private buildApprovalBlocks(caseNumber: string, article: KBArticle): any[] {
     const blocks: any[] = [];
 
@@ -191,87 +181,10 @@
           value: `kb_edit:${caseNumber}`,
           action_id: "kb_edit",
         },
-=======
-  private buildApprovalBlocks(caseNumber: string, article: KBArticle): KnownBlock[] {
-    const blocks: KnownBlock[] = [];
-
-    // Header - sanitize title
-    const sanitizedTitle = sanitizePlainText(article.title || "KB Article Ready for Review", 150);
-    blocks.push(
-      createHeaderBlock(`${MessageEmojis.DOCUMENT} KB Article Ready for Review`)
-    );
-
-    // Case number context - sanitize case number
-    const sanitizedCaseNumber = sanitizePlainText(caseNumber, 100);
-    blocks.push(
-      createContextBlock(`Case: *${sanitizedCaseNumber}*`)
-    );
-
-    // Title - sanitize and display
-    blocks.push(
-      createSectionBlock(`*${sanitizeMrkdwn(article.title)}*`)
-    );
-
-    // Problem - sanitize and truncate
-    const problemPreview = truncateText(sanitizeMrkdwn(article.problem), 200);
-    blocks.push(
-      createSectionBlock(`*Problem:*\n${problemPreview}`)
-    );
-
-    // Solution preview - sanitize and truncate
-    const solutionPreview = truncateText(sanitizeMrkdwn(article.solution), 300);
-    blocks.push(
-      createSectionBlock(`*Solution:*\n${solutionPreview}`)
-    );
-
-    // Tags if available - sanitize tags
-    if (article.tags.length > 0) {
-      const sanitizedTags = article.tags
-        .slice(0, 5)
-        .map(tag => sanitizeMrkdwn(tag))
-        .join(" • ");
-      blocks.push(
-        createContextBlock(`${MessageEmojis.TAG} ${sanitizedTags}`)
-      );
-    }
-
-    // Divider
-    blocks.push(createDivider());
-
-    // Action buttons with confirmation on reject
-    blocks.push({
-      type: "actions",
-      block_id: "kb_approval_actions_main",
-      elements: [
-        createButton({
-          text: `${MessageEmojis.SUCCESS} Approve`,
-          actionId: "kb_approval_button_approve",
-          value: `kb_approve:${sanitizedCaseNumber}`,
-          style: "primary",
-        }),
-        createButton({
-          text: `${MessageEmojis.ERROR} Reject`,
-          actionId: "kb_approval_button_reject",
-          value: `kb_reject:${sanitizedCaseNumber}`,
-          style: "danger",
-          confirm: {
-            title: "Reject KB Article?",
-            text: "This will permanently discard the draft. This action cannot be undone.",
-            confirm: "Yes, Reject",
-            deny: "Cancel",
-          },
-        }),
-        createButton({
-          text: `${MessageEmojis.DOCUMENT} Edit & Approve`,
-          actionId: "kb_approval_button_edit",
-          value: `kb_edit:${sanitizedCaseNumber}`,
-        }),
->>>>>>> f487dfca
       ],
     });
 
     // Footer with instructions
-<<<<<<< HEAD
     blocks.push({
       type: "context",
       elements: [
@@ -281,16 +194,6 @@
         },
       ],
     });
-=======
-    blocks.push(
-      createContextBlock(
-        "_Review the article above and choose an action. Approved articles will be created in ServiceNow knowledge base._"
-      )
-    );
-
-    // Validate block count
-    validateBlockCount(blocks, 'message');
->>>>>>> f487dfca
 
     return blocks;
   }
