/**
 * Intelligent Assistant - Provides proactive case guidance using similar case search and AI synthesis.
 * Inspired by mobiz-intelligence-analytics case intelligence system.
 */

import { z } from "zod";
import type { AzureSearchService, SimilarCase } from "./azure-search";
import type { ServiceNowCaseResult } from "../tools/servicenow";
import { getBusinessContextService } from "./business-context-service";
import { config } from "../config";
<<<<<<< HEAD
import { generatePatternSummary } from "../utils/content-helpers";
import {
  MessageEmojis,
  createHeaderBlock,
  createSectionBlock,
  createFieldsBlock,
  createDivider,
  createContextBlock,
  createActionsBlock,
  createOverflowMenu,
  getPriorityEmoji,
  getPriorityLabel,
  truncateText,
  getServiceNowCaseUrl,
} from "../utils/message-styling";
=======
import { AnthropicChatService } from "./anthropic-chat";
import { MessageEmojis } from "../utils/message-styling";
>>>>>>> f487dfca

/**
 * Check if a case is in an active state that warrants intelligent assistance.
 * Returns true if the case is open/in-progress/pending, false if closed/resolved/cancelled.
 */
export function shouldProvideAssistance(caseDetails: ServiceNowCaseResult | null): boolean {
  if (!caseDetails) {
    // No case details available - provide assistance by default
    return true;
  }

  const caseState = caseDetails.state;
  if (!caseState) {
    // No state info - provide assistance by default
    return true;
  }

  // Check if state is in the configured active states list
  const isActive = config.assistantActiveStates.some(
    (activeState) => caseState.toLowerCase().includes(activeState.toLowerCase())
  );

  if (!isActive) {
    console.log(`[Intelligent Assistant] Skipping assistance for ${caseDetails.number || 'case'} - state "${caseState}" not in active states`);
  }

  return isActive;
}

export interface CaseGuidance {
  similarCases: string[];
  suggestions: string[];
  nextSteps: string[];
}

type CaseGuidancePayload = {
  similarCases: string[];
  suggestions: string[];
  nextSteps: string[];
};

const CaseGuidanceSchema = z.object({
  similarCases: z.array(z.string().max(120)).min(1).max(3),
  suggestions: z.array(z.string().max(100)).min(1).max(4),
  nextSteps: z.array(z.string().max(100)).min(1).max(3),
}) as z.ZodTypeAny;

const CASE_GUIDANCE_JSON_SCHEMA = {
  type: "object",
  properties: {
    similarCases: {
      type: "array",
      items: { type: "string", maxLength: 120 },
      minItems: 1,
      maxItems: 3,
    },
    suggestions: {
      type: "array",
      items: { type: "string", maxLength: 100 },
      minItems: 1,
      maxItems: 4,
    },
    nextSteps: {
      type: "array",
      items: { type: "string", maxLength: 100 },
      minItems: 1,
      maxItems: 3,
    },
  },
  required: ["similarCases", "suggestions", "nextSteps"],
  additionalProperties: false,
};

/**
 * Generate intelligent assistance message when a case is first detected.
 * Searches for similar cases and synthesizes actionable guidance.
 * Returns Block Kit blocks for rich formatting and a fallback text message.
 */
export async function buildIntelligentAssistance(
  caseNumber: string,
  caseDetails: ServiceNowCaseResult | null,
  searchService: AzureSearchService | null,
  channelName?: string,
  channelTopic?: string,
  channelPurpose?: string
<<<<<<< HEAD
): Promise<{ blocks: any[]; text: string }> {
  const blocks: any[] = [];
=======
): Promise<string> {
  let message = `${MessageEmojis.GREETING} I see you're working on *${caseNumber}*`;
>>>>>>> f487dfca

  // Header
  blocks.push(createHeaderBlock(`${MessageEmojis.GREETING} Case Detected`));

  // Case identification section
  let caseIdentification = `Working on *${caseNumber}*`;
  if (channelName) {
    caseIdentification += ` in #${channelName}`;
  }
  blocks.push(createSectionBlock(caseIdentification));

  // Add case details as fields if available
  if (caseDetails) {
    const fields: Array<{ label: string; value: string }> = [];

    if (caseDetails.state) {
      fields.push({
        label: "Status",
        value: caseDetails.state,
      });
    }

    if (caseDetails.priority) {
      fields.push({
        label: "Priority",
        value: getPriorityLabel(caseDetails.priority),
      });
    }

    if (fields.length > 0) {
      blocks.push(createFieldsBlock(fields));
    }

    // Add short description if available
    if (caseDetails.short_description) {
      const truncated = truncateText(caseDetails.short_description, 150);
      blocks.push(createSectionBlock(`*Issue:* ${truncated}`));
    }
  }

  // Search for similar cases and generate guidance
  const problemDescription = caseDetails?.description || caseDetails?.short_description || "";
  let guidance: CaseGuidance | null = null;

  if (!searchService) {
    console.warn(`[Intelligent Assistant] Azure Search not configured - skipping similarity search for ${caseNumber}`);
  } else if (!caseDetails) {
    console.log(`[Intelligent Assistant] No case details available for ${caseNumber} - skipping similarity search`);
  } else if (!problemDescription) {
    console.log(`[Intelligent Assistant] No problem description for ${caseNumber} - skipping similarity search`);
  } else {
    try {
      console.log(`[Intelligent Assistant] Searching for similar cases to ${caseNumber}: "${problemDescription.substring(0, 100)}${problemDescription.length > 100 ? '...' : ''}"`);

      guidance = await generateProactiveGuidance(
        caseDetails,
        searchService,
        channelName,
        channelTopic,
        channelPurpose
      );

      if (guidance) {
        console.log(`[Intelligent Assistant] Generated guidance for ${caseNumber}`);
      } else {
        console.log(`[Intelligent Assistant] No guidance generated for ${caseNumber} (no similar cases or description too short)`);
      }
    } catch (error) {
      console.error("[Intelligent Assistant] Error generating guidance:", {
        caseNumber,
        error: error instanceof Error ? error.message : String(error),
        stack: error instanceof Error ? error.stack : undefined,
        hasSearchService: !!searchService,
        descriptionLength: problemDescription.length
      });
      // Continue without guidance - don't block the message
    }
  }

<<<<<<< HEAD
  // Add guidance sections if available
  if (guidance) {
    blocks.push(createDivider());

    // Similar cases section
    if (guidance.similarCases && guidance.similarCases.length > 0) {
      const casesText = `*${MessageEmojis.SEARCH} Similar Cases Found:*\n${guidance.similarCases.map(c => `• ${c}`).join('\n')}`;
      blocks.push(createSectionBlock(casesText));
    }

    // Suggestions section
    if (guidance.suggestions && guidance.suggestions.length > 0) {
      const suggestionsText = `*${MessageEmojis.LIGHTBULB} Suggestions:*\n${guidance.suggestions.map(s => `• ${s}`).join('\n')}`;
      blocks.push(createSectionBlock(suggestionsText));
    }

    // Next steps section
    if (guidance.nextSteps && guidance.nextSteps.length > 0) {
      const nextStepsText = `*${MessageEmojis.DOCUMENT} Next Steps:*\n${guidance.nextSteps.map(n => `• ${n}`).join('\n')}`;
      blocks.push(createSectionBlock(nextStepsText));
    }
  }

  // Add action buttons if we have case sys_id
  if (caseDetails?.sys_id) {
    const buttons = [
      {
        text: "View in ServiceNow",
        actionId: "view_case_servicenow",
        url: getServiceNowCaseUrl(caseDetails.sys_id),
      },
      {
        text: "Mark as Resolved",
        actionId: "quick_resolve_case",
        value: `resolve:${caseNumber}`,
        style: "primary" as const,
      },
    ];

    blocks.push(createActionsBlock(buttons));
  }
=======
  message += `\n\n_I'll track this conversation for knowledge base generation._ ${MessageEmojis.DOCUMENT}`;
>>>>>>> f487dfca

  // Footer context
  blocks.push(
    createContextBlock(`${MessageEmojis.DOCUMENT} I'll track this conversation for knowledge base generation`)
  );

  // Fallback text for notifications/mobile
  const fallbackText = `${MessageEmojis.GREETING} I see you're working on ${caseNumber}${channelName ? ` in #${channelName}` : ''}. I'll track this conversation for knowledge base generation. ${MessageEmojis.DOCUMENT}`;

  return { blocks, text: fallbackText };
}

/**
 * Generate proactive guidance by searching similar cases and synthesizing with AI.
 */
async function generateProactiveGuidance(
  caseDetails: ServiceNowCaseResult,
  searchService: AzureSearchService,
  channelName?: string,
  channelTopic?: string,
  channelPurpose?: string
): Promise<CaseGuidance | null> {
  const problemDescription = caseDetails.description || caseDetails.short_description || "";

  if (
    !problemDescription ||
    problemDescription.length < config.assistantMinDescriptionLength
  ) {
    // Too vague to search with current threshold
    console.log(
      `[Intelligent Assistant] Description too short for search: "${problemDescription}" (${problemDescription.length} chars)`,
    );
    return null;
  }

  // Search for similar historical cases
  console.log(`[Intelligent Assistant] Calling Azure Search with query: "${problemDescription.substring(0, 80)}..."`);

  const similarCases = await searchService.searchSimilarCases(problemDescription, {
    topK: config.assistantSimilarCasesTopK,
  });

  console.log(`[Intelligent Assistant] Azure Search returned ${similarCases.length} similar cases`);

  if (similarCases.length === 0) {
    console.log(`[Intelligent Assistant] No similar cases found - skipping guidance generation`);
    return null; // No similar cases found
  }

  // Log similar cases found
  similarCases.forEach((c, idx) => {
    console.log(`[Intelligent Assistant]   ${idx + 1}. ${c.case_number} (score: ${c.score.toFixed(2)})`);
  });

  // Use gpt-5 to synthesize guidance from similar cases
  const guidance = await synthesizeGuidance(
    caseDetails,
    similarCases,
    channelName,
    channelTopic,
    channelPurpose
  );

  return guidance;
}

/**
 * Synthesize actionable guidance from similar cases using gpt-5.
 */
async function synthesizeGuidance(
  currentCase: ServiceNowCaseResult,
  similarCases: SimilarCase[],
  channelName?: string,
  channelTopic?: string,
  channelPurpose?: string
): Promise<CaseGuidance> {
  const currentProblem = currentCase.description || currentCase.short_description || "";

  const similarCasesContext = similarCases
    .map((c, idx) => {
      // Extract first sentence for pattern summary
      const firstSentence = c.content.split(/[.!?]+/)[0]?.trim() || c.content.substring(0, 100);
      const pattern = generatePatternSummary({
        short_description: firstSentence,
      });
      return `${idx + 1}. Case ${c.case_number} (similarity: ${(c.score * 100).toFixed(0)}%) - ${pattern}`;
    })
    .join("\n\n");

  const basePrompt = `You are a Service Desk AI assistant helping an engineer troubleshoot a case.

**Current Case:**
${currentProblem}

**Similar Historical Cases:**
${similarCasesContext}

When ready, call the \`draft_case_guidance\` tool EXACTLY ONCE with:
- similarCases: 1-3 bullet strings summarising matched cases (case number + fix)
- suggestions: 2-4 tactical troubleshooting ideas (≤80 chars each)
- nextSteps: 1-3 immediate follow-up actions (≤80 chars each)

Prioritise actionable insights only.`;

  const businessContextService = getBusinessContextService();
  const enhancedPrompt = await businessContextService.enhancePromptWithContext(
    basePrompt,
    channelName,
    channelTopic,
    channelPurpose
  );

  try {
    const chatService = AnthropicChatService.getInstance();
    const response = await chatService.send({
      messages: [
        {
          role: "system",
          content:
            "You are a proactive support co-pilot. ALWAYS call the `draft_case_guidance` tool exactly once with concise bullets.",
        },
        {
          role: "user",
          content: enhancedPrompt,
        },
      ],
      tools: [
        {
          name: "draft_case_guidance",
          description:
            "Provide actionable guidance for the analyst. Call exactly once with structured bullet points.",
          inputSchema: CASE_GUIDANCE_JSON_SCHEMA,
        },
      ],
      maxSteps: 3,
    });

    if (response.toolCalls.length > 0) {
      const structured = CaseGuidanceSchema.parse(response.toolCalls[0].input) as CaseGuidancePayload;
      return formatGuidanceMessage(structured);
    }

    if (response.outputText) {
      try {
        const structured = CaseGuidanceSchema.parse(
          JSON.parse(response.outputText),
        ) as CaseGuidancePayload;
        return formatGuidanceMessage(structured);
      } catch (parseError) {
        console.warn(
          "[Intelligent Assistant] Failed to parse Anthropic text output:",
          parseError,
        );
      }
    }

<<<<<<< HEAD
    return structured;
=======
    throw new Error("Structured guidance not returned from Anthropic");
>>>>>>> f487dfca
  } catch (error) {
    console.error("[Intelligent Assistant] Error synthesizing guidance:", error);

    // Fallback: simple list of similar cases
    const fallbackGuidance: CaseGuidance = {
      similarCases: similarCases
        .slice(0, 3)
        .map((c) => `${c.case_number} - ${c.content.substring(0, 80)}...`),
      suggestions: ["Check similar case resolutions above for guidance"],
      nextSteps: ["Review similar cases", "Contact the assigned group if needed"],
    };

    return fallbackGuidance;
  }
}<|MERGE_RESOLUTION|>--- conflicted
+++ resolved
@@ -8,7 +8,6 @@
 import type { ServiceNowCaseResult } from "../tools/servicenow";
 import { getBusinessContextService } from "./business-context-service";
 import { config } from "../config";
-<<<<<<< HEAD
 import { generatePatternSummary } from "../utils/content-helpers";
 import {
   MessageEmojis,
@@ -24,10 +23,6 @@
   truncateText,
   getServiceNowCaseUrl,
 } from "../utils/message-styling";
-=======
-import { AnthropicChatService } from "./anthropic-chat";
-import { MessageEmojis } from "../utils/message-styling";
->>>>>>> f487dfca
 
 /**
  * Check if a case is in an active state that warrants intelligent assistance.
@@ -113,13 +108,8 @@
   channelName?: string,
   channelTopic?: string,
   channelPurpose?: string
-<<<<<<< HEAD
 ): Promise<{ blocks: any[]; text: string }> {
   const blocks: any[] = [];
-=======
-): Promise<string> {
-  let message = `${MessageEmojis.GREETING} I see you're working on *${caseNumber}*`;
->>>>>>> f487dfca
 
   // Header
   blocks.push(createHeaderBlock(`${MessageEmojis.GREETING} Case Detected`));
@@ -199,7 +189,6 @@
     }
   }
 
-<<<<<<< HEAD
   // Add guidance sections if available
   if (guidance) {
     blocks.push(createDivider());
@@ -241,9 +230,6 @@
 
     blocks.push(createActionsBlock(buttons));
   }
-=======
-  message += `\n\n_I'll track this conversation for knowledge base generation._ ${MessageEmojis.DOCUMENT}`;
->>>>>>> f487dfca
 
   // Footer context
   blocks.push(
@@ -400,11 +386,7 @@
       }
     }
 
-<<<<<<< HEAD
     return structured;
-=======
-    throw new Error("Structured guidance not returned from Anthropic");
->>>>>>> f487dfca
   } catch (error) {
     console.error("[Intelligent Assistant] Error synthesizing guidance:", error);
 
