--- conflicted
+++ resolved
@@ -8,26 +8,8 @@
 import type { ServiceNowCaseResult } from "../tools/servicenow";
 import { getBusinessContextService } from "./business-context-service";
 import { config } from "../config";
-<<<<<<< HEAD
 import { getFeatureFlags } from "../config/feature-flags";
 import { AnthropicChatService } from "./anthropic-chat";
-=======
-import { generatePatternSummary } from "../utils/content-helpers";
-import {
-  MessageEmojis,
-  createHeaderBlock,
-  createSectionBlock,
-  createFieldsBlock,
-  createDivider,
-  createContextBlock,
-  createActionsBlock,
-  createOverflowMenu,
-  getPriorityEmoji,
-  getPriorityLabel,
-  truncateText,
-  getServiceNowCaseUrl,
-} from "../utils/message-styling";
->>>>>>> b9691d28
 
 /**
  * Check if a case is in an active state that warrants intelligent assistance.
@@ -310,12 +292,8 @@
   channelName?: string,
   channelTopic?: string,
   channelPurpose?: string
-<<<<<<< HEAD
 ): Promise<string> {
   const flags = getFeatureFlags();
-=======
-): Promise<CaseGuidance> {
->>>>>>> b9691d28
   const currentProblem = currentCase.description || currentCase.short_description || "";
 
   const similarCasesContext = similarCases
@@ -351,7 +329,6 @@
     channelTopic,
     channelPurpose
   );
-<<<<<<< HEAD
 
   try {
     if (flags.refactorEnabled) {
@@ -403,54 +380,6 @@
 
     // Refactor not enabled - throw error
     throw new Error("AnthropicChatService not available - refactor flag disabled");
-=======
-
-  try {
-    const chatService = AnthropicChatService.getInstance();
-    const response = await chatService.send({
-      messages: [
-        {
-          role: "system",
-          content:
-            "You are a proactive support co-pilot. ALWAYS call the `draft_case_guidance` tool exactly once with concise bullets.",
-        },
-        {
-          role: "user",
-          content: enhancedPrompt,
-        },
-      ],
-      tools: [
-        {
-          name: "draft_case_guidance",
-          description:
-            "Provide actionable guidance for the analyst. Call exactly once with structured bullet points.",
-          inputSchema: CASE_GUIDANCE_JSON_SCHEMA,
-        },
-      ],
-      maxSteps: 3,
-    });
-
-    if (response.toolCalls.length > 0) {
-      const structured = CaseGuidanceSchema.parse(response.toolCalls[0].input) as CaseGuidancePayload;
-      return formatGuidanceMessage(structured);
-    }
-
-    if (response.outputText) {
-      try {
-        const structured = CaseGuidanceSchema.parse(
-          JSON.parse(response.outputText),
-        ) as CaseGuidancePayload;
-        return formatGuidanceMessage(structured);
-      } catch (parseError) {
-        console.warn(
-          "[Intelligent Assistant] Failed to parse Anthropic text output:",
-          parseError,
-        );
-      }
-    }
-
-    return structured;
->>>>>>> b9691d28
   } catch (error) {
     console.error("[Intelligent Assistant] Error synthesizing guidance:", error);
 
