/**
 * Query complexity classifier for intelligent model routing.
 * Routes simple queries to cheaper models, complex queries to premium models.
 */

<<<<<<< HEAD
import type { CoreMessage } from "../instrumented-ai";
=======
import type { ChatMessage } from "../agent/types";
>>>>>>> b9691d28

export type ComplexityLevel = "simple" | "complex";

export interface ComplexityScore {
  level: ComplexityLevel;
  score: number; // 0-100
  reasons: string[];
  recommendedModel: "gpt-5-mini";
}

/**
 * Analyze query complexity to determine appropriate model tier.
 *
 * Simple queries (gpt-5-mini):
 * - Status checks: "What's the status of SCS123?"
 * - Single field lookups: "Who is assigned to case XYZ?"
 * - Short, direct questions
 * - Single tool call expected
 *
 * Complex queries (gpt-4o):
 * - Analysis: "Why did this issue occur?"
 * - Multi-step reasoning: "Compare these two cases and suggest a solution"
 * - KB generation and summarization
 * - Multiple tool calls expected
 * - Long conversation context
 */
export function classifyQueryComplexity(messages: ChatMessage[]): ComplexityScore {
  if (messages.length === 0) {
    return {
      level: "simple",
      score: 20,
      reasons: ["Empty message"],
      recommendedModel: "gpt-5-mini",
    };
  }

  const lastMessage = messages[messages.length - 1];
  const userMessage = typeof lastMessage.content === "string"
    ? lastMessage.content.toLowerCase()
    : "";

  let score = 0;
  const reasons: string[] = [];

  // Factor 1: Message length (longer = more complex)
  if (userMessage.length > 200) {
    score += 20;
    reasons.push("Long query (>200 chars)");
  } else if (userMessage.length > 100) {
    score += 10;
    reasons.push("Medium query (>100 chars)");
  }

  // Factor 2: Complexity keywords
  const complexKeywords = [
    "why", "how", "explain", "analyze", "compare", "suggest", "recommend",
    "investigate", "troubleshoot", "root cause", "diagnose", "summarize",
    "generate", "create", "write", "draft"
  ];

  const hasComplexKeyword = complexKeywords.some(kw => userMessage.includes(kw));
  if (hasComplexKeyword) {
    score += 30;
    reasons.push("Contains complex reasoning keywords");
  }

  // Factor 3: Simple status check patterns
  const simplePatterns = [
    /what('s| is) the status/i,
    /who is assigned/i,
    /when was.*created/i,
    /show (me )?case/i,
    /get case/i,
    /lookup.*case/i,
    /\bstatus of\b/i,
  ];

  const isSimplePattern = simplePatterns.some(pattern => pattern.test(userMessage));
  if (isSimplePattern) {
    score -= 20;
    reasons.push("Matches simple lookup pattern");
  }

  // Factor 4: Conversation depth (long conversations = more complex context)
  if (messages.length > 5) {
    score += 15;
    reasons.push("Long conversation history");
  } else if (messages.length > 2) {
    score += 5;
    reasons.push("Multi-turn conversation");
  }

  // Factor 5: Multiple entities/cases mentioned
  const caseNumberPattern = /\b[A-Z]{3}\d{7}\b/g;
  const caseMatches = userMessage.match(caseNumberPattern) || [];
  if (caseMatches.length > 1) {
    score += 15;
    reasons.push("Multiple cases referenced");
  }

  // Factor 6: KB generation signals
  if (userMessage.includes("generate kb") || userMessage.includes("create kb") ||
      userMessage.includes("knowledge base")) {
    score += 25;
    reasons.push("KB generation requested");
  }

  // Normalize score to 0-100
  score = Math.max(0, Math.min(100, score));

  // Determine level (threshold at 40)
  const level: ComplexityLevel = score >= 40 ? "complex" : "simple";
  const recommendedModel = "gpt-5-mini"; // Always use gpt-5-mini

  return {
    level,
    score,
    reasons,
    recommendedModel,
  };
}

/**
 * Override complexity for specific scenarios where we always want premium model
 */
export function forceComplexModel(messages: ChatMessage[]): boolean {
  const lastMessage = messages[messages.length - 1];
  const userMessage = typeof lastMessage.content === "string"
    ? lastMessage.content.toLowerCase()
    : "";

  // Always use gpt-5o for KB generation
  if (userMessage.includes("resolved") && messages.some(m =>
    typeof m.content === "string" && /\b[A-Z]{3}\d{7}\b/.test(m.content)
  )) {
    return true; // Case resolution likely triggers KB generation
  }

  return false;
}<|MERGE_RESOLUTION|>--- conflicted
+++ resolved
@@ -3,11 +3,7 @@
  * Routes simple queries to cheaper models, complex queries to premium models.
  */
 
-<<<<<<< HEAD
 import type { CoreMessage } from "../instrumented-ai";
-=======
-import type { ChatMessage } from "../agent/types";
->>>>>>> b9691d28
 
 export type ComplexityLevel = "simple" | "complex";
 
