/**
 * Case Quality Analyzer - Assesses whether case data is sufficient for KB generation.
 * Uses gpt-5 for accurate quality assessment at critical decision points.
 */

import { z } from "zod";
import type { CaseContext } from "../context-manager";
<<<<<<< HEAD
import { getFeatureFlags } from "../config/feature-flags";
=======
>>>>>>> b9691d28
import { AnthropicChatService } from "./anthropic-chat";

export type QualityDecision = "high_quality" | "needs_input" | "insufficient";

export interface QualityAssessment {
  decision: QualityDecision;
  score: number; // 0-100
  problemClarity: "clear" | "vague" | "missing";
  solutionClarity: "clear" | "vague" | "missing";
  stepsDocumented: boolean;
  rootCauseIdentified: boolean;
  missingInfo: string[]; // What's missing: ["root cause", "step-by-step", ...]
  reasoning: string; // Why this assessment
}

type QualityAssessmentPayload = {
  score: number;
  problemClarity: "clear" | "vague" | "missing";
  solutionClarity: "clear" | "vague" | "missing";
  stepsDocumented: boolean;
  rootCauseIdentified: boolean;
  missingInfo: string[];
  reasoning: string;
};

const QualityAssessmentSchema = z.object({
  score: z.number().int().min(0).max(100),
  problemClarity: z.enum(["clear", "vague", "missing"]),
  solutionClarity: z.enum(["clear", "vague", "missing"]),
  stepsDocumented: z.boolean(),
  rootCauseIdentified: z.boolean(),
  missingInfo: z.array(z.string().max(50)).max(4),
  reasoning: z.string().max(120),
}) as z.ZodTypeAny;

const QUALITY_ASSESSMENT_JSON_SCHEMA = {
  type: "object",
  properties: {
    score: { type: "integer", minimum: 0, maximum: 100 },
    problemClarity: { type: "string", enum: ["clear", "vague", "missing"] },
    solutionClarity: { type: "string", enum: ["clear", "vague", "missing"] },
    stepsDocumented: { type: "boolean" },
    rootCauseIdentified: { type: "boolean" },
    missingInfo: {
      type: "array",
      items: { type: "string", maxLength: 50 },
      maxItems: 4,
    },
    reasoning: { type: "string", maxLength: 120 },
  },
  required: [
    "score",
    "problemClarity",
    "solutionClarity",
    "stepsDocumented",
    "rootCauseIdentified",
    "missingInfo",
    "reasoning",
  ],
  additionalProperties: false,
};

/**
 * Assess the quality of case information for KB generation
 */
export async function assessCaseQuality(
  context: CaseContext,
  caseDetails: any | null
): Promise<QualityAssessment> {
<<<<<<< HEAD
  const flags = getFeatureFlags();
  // Build comprehensive context for analysis
=======
>>>>>>> b9691d28
  const conversationSummary = context.messages
    .map((msg) => `${msg.user}: ${msg.text}`)
    .join("\n");

  const caseInfoText = caseDetails
    ? `
Case Number: ${caseDetails.number || "N/A"}
Status: ${caseDetails.state || "N/A"}
Priority: ${caseDetails.priority || "N/A"}
Description: ${caseDetails.description || caseDetails.short_description || "N/A"}
`.trim()
    : "No ServiceNow case details available.";

  try {
    console.log("[Quality Analyzer] Assessing case quality...");

<<<<<<< HEAD
    if (flags.refactorEnabled) {
      const chatService = AnthropicChatService.getInstance();
      const response = await chatService.send({
        messages: [
          {
            role: "system",
            content:
              "You are a meticulous knowledge base quality analyst. You must call the `report_quality` tool exactly once with your structured assessment.",
          },
          {
            role: "user",
            content: `**Case Information:**\n${caseInfoText}\n\n**Conversation History:**\n${conversationSummary}\n\nAnalyze this case using the criteria provided and call the tool with your findings.`,
          },
        ],
        tools: [
          {
            name: "report_quality",
            description:
              "Return your quality assessment for the case as structured data. You must call this exactly once.",
            inputSchema: QUALITY_ASSESSMENT_JSON_SCHEMA,
          },
        ],
        maxSteps: 3,
      });

      if (response.toolCalls.length === 0) {
        throw new Error("Anthropic did not return a tool call for quality assessment");
      }

      const firstCall = response.toolCalls[0];
      const parsed = QualityAssessmentSchema.parse(firstCall.input) as QualityAssessmentPayload;

      return buildAssessment(parsed);
    }

    // Refactor not enabled - throw error
    throw new Error("AnthropicChatService not available - refactor flag disabled");
=======
    const chatService = AnthropicChatService.getInstance();
    const response = await chatService.send({
      messages: [
        {
          role: "system",
          content:
            "You are a meticulous knowledge base quality analyst. You must call the `report_quality` tool exactly once with your structured assessment.",
        },
        {
          role: "user",
          content: `**Case Information:**
${caseInfoText}

**Conversation History:**
${conversationSummary}

Analyze this case using the criteria provided and call the tool with your findings.`,
        },
      ],
      tools: [
        {
          name: "report_quality",
          description:
            "Return your quality assessment for the case as structured data. You must call this exactly once.",
          inputSchema: QUALITY_ASSESSMENT_JSON_SCHEMA,
        },
      ],
      maxSteps: 3,
    });

    if (response.toolCalls.length === 0) {
      throw new Error("Anthropic did not return a tool call for quality assessment");
    }

    const firstCall = response.toolCalls[0];
    const parsed = QualityAssessmentSchema.parse(firstCall.input) as QualityAssessmentPayload;

    return buildAssessment(parsed);
>>>>>>> b9691d28
  } catch (error) {
    console.error("[Quality Analyzer] Error assessing quality:", error);

    // Fallback to medium quality on error
    return {
      decision: "needs_input",
      score: 50,
      problemClarity: "vague",
      solutionClarity: "vague",
      stepsDocumented: false,
      rootCauseIdentified: false,
      missingInfo: ["Unable to assess - analysis error"],
      reasoning: "Error during quality assessment, defaulting to needs_input",
    };
  }
}
function buildAssessment(parsed: QualityAssessmentPayload): QualityAssessment {
  let decision: QualityDecision;
  if (parsed.score >= 80) {
    decision = "high_quality";
  } else if (parsed.score >= 50) {
    decision = "needs_input";
  } else {
    decision = "insufficient";
  }

  return {
    decision,
    score: parsed.score,
    problemClarity: parsed.problemClarity,
    solutionClarity: parsed.solutionClarity,
    stepsDocumented: parsed.stepsDocumented,
    rootCauseIdentified: parsed.rootCauseIdentified,
    missingInfo: parsed.missingInfo ?? [],
    reasoning: parsed.reasoning,
  };
}

function buildAssessment(parsed: QualityAssessmentPayload): QualityAssessment {
  let decision: QualityDecision;
  if (parsed.score >= 80) {
    decision = "high_quality";
  } else if (parsed.score >= 50) {
    decision = "needs_input";
  } else {
    decision = "insufficient";
  }

  return {
    decision,
    score: parsed.score,
    problemClarity: parsed.problemClarity,
    solutionClarity: parsed.solutionClarity,
    stepsDocumented: parsed.stepsDocumented,
    rootCauseIdentified: parsed.rootCauseIdentified,
    missingInfo: parsed.missingInfo ?? [],
    reasoning: parsed.reasoning,
  };
}

// Singleton
let analyzer: typeof assessCaseQuality | null = null;

export function getCaseQualityAnalyzer() {
  if (!analyzer) {
    analyzer = assessCaseQuality;
  }
  return analyzer;
}<|MERGE_RESOLUTION|>--- conflicted
+++ resolved
@@ -5,10 +5,7 @@
 
 import { z } from "zod";
 import type { CaseContext } from "../context-manager";
-<<<<<<< HEAD
 import { getFeatureFlags } from "../config/feature-flags";
-=======
->>>>>>> b9691d28
 import { AnthropicChatService } from "./anthropic-chat";
 
 export type QualityDecision = "high_quality" | "needs_input" | "insufficient";
@@ -78,11 +75,8 @@
   context: CaseContext,
   caseDetails: any | null
 ): Promise<QualityAssessment> {
-<<<<<<< HEAD
   const flags = getFeatureFlags();
   // Build comprehensive context for analysis
-=======
->>>>>>> b9691d28
   const conversationSummary = context.messages
     .map((msg) => `${msg.user}: ${msg.text}`)
     .join("\n");
@@ -99,7 +93,6 @@
   try {
     console.log("[Quality Analyzer] Assessing case quality...");
 
-<<<<<<< HEAD
     if (flags.refactorEnabled) {
       const chatService = AnthropicChatService.getInstance();
       const response = await chatService.send({
@@ -137,46 +130,6 @@
 
     // Refactor not enabled - throw error
     throw new Error("AnthropicChatService not available - refactor flag disabled");
-=======
-    const chatService = AnthropicChatService.getInstance();
-    const response = await chatService.send({
-      messages: [
-        {
-          role: "system",
-          content:
-            "You are a meticulous knowledge base quality analyst. You must call the `report_quality` tool exactly once with your structured assessment.",
-        },
-        {
-          role: "user",
-          content: `**Case Information:**
-${caseInfoText}
-
-**Conversation History:**
-${conversationSummary}
-
-Analyze this case using the criteria provided and call the tool with your findings.`,
-        },
-      ],
-      tools: [
-        {
-          name: "report_quality",
-          description:
-            "Return your quality assessment for the case as structured data. You must call this exactly once.",
-          inputSchema: QUALITY_ASSESSMENT_JSON_SCHEMA,
-        },
-      ],
-      maxSteps: 3,
-    });
-
-    if (response.toolCalls.length === 0) {
-      throw new Error("Anthropic did not return a tool call for quality assessment");
-    }
-
-    const firstCall = response.toolCalls[0];
-    const parsed = QualityAssessmentSchema.parse(firstCall.input) as QualityAssessmentPayload;
-
-    return buildAssessment(parsed);
->>>>>>> b9691d28
   } catch (error) {
     console.error("[Quality Analyzer] Error assessing quality:", error);
 
