--- conflicted
+++ resolved
@@ -211,16 +211,7 @@
       const dateDisplay = formatCaseDate(dateStr);
       const dateLabel = dateDisplay ? ` (${dateDisplay})` : '';
 
-<<<<<<< HEAD
-      // Format date (try opened_at first, fall back to sys_created_on)
-      const dateStr = similarCase.opened_at || similarCase.sys_created_on;
-      const dateDisplay = formatCaseDate(dateStr);
-      const dateLabel = dateDisplay ? ` (${dateDisplay})` : '';
-
-      note += `<li><strong>${caseNum}</strong> ${clientLabel}${dateLabel} - ${desc} (Score: ${score.toFixed(2)})</li>\n`;
-=======
       note += `<li><strong>${caseNum}</strong>${dateLabel} - ${desc} (Score: ${score.toFixed(2)})</li>\n`;
->>>>>>> 09f4cb83
     });
     note += `</ul>\n<br>\n\n`;
   }
