/**
 * Knowledge Base Article Generator
 * Generates structured KB articles from case conversations with AI assistance
 */

import { z } from "zod";
import type { CaseContext } from "../context-manager";
import { createAzureSearchService } from "./azure-search";
import { getBusinessContextService } from "./business-context-service";
import { config } from "../config";
<<<<<<< HEAD
import { withTimeout, isTimeoutError } from "../utils/timeout-wrapper";
=======
import { AnthropicChatService } from "./anthropic-chat";
import { MessageEmojis } from "../utils/message-styling";
>>>>>>> f487dfca

export interface KBArticle {
  title: string;
  problem: string;
  environment: string;
  solution: string;
  rootCause?: string;
  relatedCases: string[];
  tags: string[];
  conversationSummary: string;
}

export interface KBGenerationResult {
  article: KBArticle;
  similarExistingKBs: Array<{
    case_number: string;
    content: string;
    score: number;
  }>;
  isDuplicate: boolean;
  confidence: number;
}

type KBArticlePayload = {
  title: string;
  problem: string;
  environment: string;
  solution: string;
  rootCause?: string;
  relatedCases: string[];
  tags: string[];
  conversationSummary?: string;
};

const KBArticleSchema = z.object({
  title: z.string().min(10).max(120),
  problem: z.string().min(10),
  environment: z.string().min(5),
  solution: z.string().min(10),
  rootCause: z.string().min(5).optional(),
  relatedCases: z.array(z.string()).max(10),
  tags: z.array(z.string().min(2)).max(10),
  conversationSummary: z.string().optional(),
}) as z.ZodTypeAny;

const KB_ARTICLE_JSON_SCHEMA = {
  type: "object",
  properties: {
    title: { type: "string", minLength: 10, maxLength: 120 },
    problem: { type: "string", minLength: 10 },
    environment: { type: "string", minLength: 5 },
    solution: { type: "string", minLength: 10 },
    rootCause: { type: "string", minLength: 5 },
    relatedCases: {
      type: "array",
      items: { type: "string" },
      maxItems: 10,
    },
    tags: {
      type: "array",
      items: { type: "string", minLength: 2 },
      maxItems: 10,
    },
    conversationSummary: { type: "string" },
  },
  required: ["title", "problem", "environment", "solution", "relatedCases", "tags"],
  additionalProperties: false,
};

export class KBGenerator {
  private azureSearch = createAzureSearchService();

  /**
   * Generate KB article from case context
   */
  async generateArticle(
    context: CaseContext,
    caseDetails?: any
  ): Promise<KBGenerationResult> {
    // Step 1: Search for similar existing KBs
    const conversationText = context.messages.map((m) => m.text).join("\n");
    const similarKBs = await this.findSimilarKBs(conversationText);

    // Step 2: Check if this is likely a duplicate
    const isDuplicate = similarKBs.length > 0 && similarKBs[0].score > 0.85;

    if (isDuplicate) {
      return {
        article: null as any, // Won't be used
        similarExistingKBs: similarKBs,
        isDuplicate: true,
        confidence: 0,
      };
    }

    // Step 3: Generate KB article using LLM
    const article = await this.generateWithLLM(
      context,
      caseDetails,
      similarKBs
    );

    // Step 4: Calculate confidence score
    const confidence = this.calculateConfidence(context, article);

    return {
      article,
      similarExistingKBs: similarKBs,
      isDuplicate: false,
      confidence,
    };
  }

  /**
   * Search for similar KB articles in Azure Search
   */
  private async findSimilarKBs(
    query: string
  ): Promise<Array<{ case_number: string; content: string; score: number }>> {
    if (!this.azureSearch) {
      return [];
    }

    try {
      // Search with KB-specific filters if your index has content_type field
      const results = await this.azureSearch.searchKnowledgeBase(query, {
        topK: config.kbSimilarCasesTopK,
      });

      return results.map((r) => ({
        case_number: r.case_number,
        content: r.content,
        score: r.score,
      }));
    } catch (error) {
      console.error("Error searching similar KBs:", error);
      return [];
    }
  }

  /**
   * Generate KB article using LLM
   */
  private async generateWithLLM(
    context: CaseContext,
    caseDetails: any,
    similarKBs: any[]
  ): Promise<KBArticle> {
    const conversationSummary = context.messages
      .map((m) => `${m.user}: ${m.text}`)
      .join("\n");

    const similarContext =
      similarKBs.length > 0
        ? `\n\nSimilar resolved cases for reference:\n${similarKBs
            .map((kb) => `- ${kb.case_number}: ${kb.content.substring(0, 200)}...`)
            .join("\n")}`
        : "";

    const basePrompt = `You are a technical documentation expert creating a knowledge base article from a support case resolution.

Case Number: ${context.caseNumber}
${caseDetails ? `Case Details: ${JSON.stringify(caseDetails, null, 2)}` : ""}

Conversation that led to resolution:
${conversationSummary}
${similarContext}

When you have finished analysing the conversation, call the \`draft_kb_article\` tool exactly once with:
- title: clear descriptive title (50-80 characters)
- problem: precise summary of symptoms/impact
- environment: relevant systems, versions, configs
- solution: step-by-step resolution in markdown (numbered steps where possible)
- rootCause: why it happened if identified (omit otherwise)
- relatedCases: case numbers referenced in the conversation
- tags: relevant keywords (technology, component, issue type)
- conversationSummary: concise recap of the resolution dialogue

Ensure accuracy, avoid assumptions, and keep the solution actionable.`;

<<<<<<< HEAD
    try {
      // Enhance prompt with business context
      const businessContextService = getBusinessContextService();
      const enhancedPrompt = await businessContextService.enhancePromptWithContext(
        basePrompt,
        context.channelName,
        (context as any).channelTopic,
        (context as any).channelPurpose
      );

      // Wrap LLM call with timeout and fallback
      const result = await withTimeout(
        generateText({
          model: modelProvider.languageModel("kb-generator"),
          system:
            "You are a meticulous knowledge base author. You MUST call the `draft_kb_article` tool exactly once with your final structured article.",
          prompt: enhancedPrompt,
          tools: {
            draft_kb_article: kbArticleTool,
          },
          toolChoice: { type: "tool", toolName: "draft_kb_article" },
        }),
        config.llmKBGenerationTimeoutMs,
        // Fallback to basic article on timeout
        async () => {
          console.warn(
            `[KB Generator] LLM timeout (${config.llmKBGenerationTimeoutMs}ms) - using fallback template`
          );
          return null; // Will trigger fallback below
        }
      );

      // Check if timeout fallback was used
      if (!result) {
        return this.createFallbackArticle(context, caseDetails);
      }

      const toolResult = result.toolResults[0];
=======
    const businessContextService = getBusinessContextService();
    const enhancedPrompt = await businessContextService.enhancePromptWithContext(
      basePrompt,
      context.channelName,
      (context as any).channelTopic,
      (context as any).channelPurpose
    );
>>>>>>> f487dfca

    return await this.generateWithAnthropic(enhancedPrompt, conversationSummary);
  }

  private async generateWithAnthropic(
    enhancedPrompt: string,
    conversationSummary: string,
  ): Promise<KBArticle> {
    const chatService = AnthropicChatService.getInstance();

    const response = await chatService.send({
      messages: [
        {
          role: "system",
          content:
            "You are a meticulous knowledge base author. You MUST call the `draft_kb_article` tool exactly once with your final structured article.",
        },
        {
          role: "user",
          content: enhancedPrompt,
        },
      ],
      tools: [
        {
          name: "draft_kb_article",
          description:
            "Return the fully structured knowledge base article as your final output. Call this exactly once.",
          inputSchema: KB_ARTICLE_JSON_SCHEMA,
        },
      ],
      maxSteps: 3,
    });

    if (response.toolCalls.length > 0) {
      const firstCall = response.toolCalls[0];
      const parsed = KBArticleSchema.parse(firstCall.input) as KBArticlePayload;
      return {
        ...parsed,
        conversationSummary: parsed.conversationSummary ?? conversationSummary,
      };
<<<<<<< HEAD
    } catch (error) {
      if (isTimeoutError(error)) {
        console.error(
          `[KB Generator] LLM timeout after ${error.timeoutMs}ms - using fallback template`
        );
        return this.createFallbackArticle(context, caseDetails);
      }

      console.error("Error generating KB with LLM:", error);
=======
    }
>>>>>>> f487dfca

    if (response.outputText) {
      try {
        const parsed = KBArticleSchema.parse(JSON.parse(response.outputText)) as KBArticlePayload;
        return {
          ...parsed,
          conversationSummary: parsed.conversationSummary ?? conversationSummary,
        };
      } catch (error) {
        console.warn("Failed to parse Anthropic text output as KB article:", error);
      }
    }

    throw new Error("Anthropic response did not include KB article tool call or parsable output.");
  }


  /**
   * Fallback KB article if LLM fails
   */
  private createFallbackArticle(
    context: CaseContext,
    caseDetails: any
  ): KBArticle {
    const conversationSummary = context.messages
      .map((m) => `${m.user}: ${m.text}`)
      .join("\n");

    return {
      title: `Resolution for ${context.caseNumber}`,
      problem: caseDetails?.short_description || "Issue details from conversation",
      environment: "See conversation details",
      solution: conversationSummary,
      rootCause: "See conversation for analysis",
      relatedCases: [context.caseNumber],
      tags: ["needs-review"],
      conversationSummary,
    };
  }

  /**
   * Calculate confidence score for generated KB
   */
  private calculateConfidence(
    context: CaseContext,
    article: KBArticle
  ): number {
    let score = 0;

    // Factor 1: Conversation length (more = better)
    if (context.messages.length >= 5) score += 30;
    else if (context.messages.length >= 3) score += 20;
    else score += 10;

    // Factor 2: Solution detail
    if (article.solution.length > 200) score += 25;
    else if (article.solution.length > 100) score += 15;
    else score += 5;

    // Factor 3: Has environment details
    if (article.environment && article.environment.length > 20) score += 15;

    // Factor 4: Has root cause
    if (article.rootCause && article.rootCause.length > 20) score += 15;

    // Factor 5: Has meaningful tags
    if (article.tags.length >= 3) score += 15;
    else if (article.tags.length >= 1) score += 10;

    return Math.min(score, 100);
  }

  /**
   * Format KB article for Slack display
   */
  formatForSlack(article: KBArticle): string {
    let formatted = `${MessageEmojis.BOOK} *Knowledge Base Article Draft*\n\n`;
    formatted += `*Title:* ${article.title}\n\n`;
    formatted += `*Problem:*\n${article.problem}\n\n`;

    if (article.environment) {
      formatted += `*Environment:*\n${article.environment}\n\n`;
    }

    formatted += `*Solution:*\n${article.solution}\n\n`;

    if (article.rootCause) {
      formatted += `*Root Cause:*\n${article.rootCause}\n\n`;
    }

    if (article.relatedCases.length > 0) {
      formatted += `*Related Cases:* ${article.relatedCases.join(", ")}\n\n`;
    }

    if (article.tags.length > 0) {
      formatted += `*Tags:* ${article.tags.join(", ")}\n`;
    }

    return formatted;
  }

  /**
   * Format similar KBs warning for Slack
   */
  formatSimilarKBsWarning(
    similarKBs: Array<{ case_number: string; content: string; score: number }>
  ): string {
    let message = `${MessageEmojis.WARNING} *Similar KB Articles Found*\n\n`;
    message += `This issue may already be documented:\n\n`;

    similarKBs.slice(0, 3).forEach((kb, idx) => {
      const preview = kb.content.substring(0, 150);
      message += `${idx + 1}. *${kb.case_number}* (${(kb.score * 100).toFixed(0)}% match)\n`;
      message += `   ${preview}${kb.content.length > 150 ? "..." : ""}\n\n`;
    });

    message += `_Consider updating an existing article instead of creating a new one._`;

    return message;
  }
}

// Singleton instance
let kbGenerator: KBGenerator | null = null;

export function getKBGenerator(): KBGenerator {
  if (!kbGenerator) {
    kbGenerator = new KBGenerator();
  }
  return kbGenerator;
}<|MERGE_RESOLUTION|>--- conflicted
+++ resolved
@@ -8,12 +8,7 @@
 import { createAzureSearchService } from "./azure-search";
 import { getBusinessContextService } from "./business-context-service";
 import { config } from "../config";
-<<<<<<< HEAD
 import { withTimeout, isTimeoutError } from "../utils/timeout-wrapper";
-=======
-import { AnthropicChatService } from "./anthropic-chat";
-import { MessageEmojis } from "../utils/message-styling";
->>>>>>> f487dfca
 
 export interface KBArticle {
   title: string;
@@ -194,16 +189,13 @@
 
 Ensure accuracy, avoid assumptions, and keep the solution actionable.`;
 
-<<<<<<< HEAD
-    try {
-      // Enhance prompt with business context
-      const businessContextService = getBusinessContextService();
-      const enhancedPrompt = await businessContextService.enhancePromptWithContext(
-        basePrompt,
-        context.channelName,
-        (context as any).channelTopic,
-        (context as any).channelPurpose
-      );
+    const businessContextService = getBusinessContextService();
+    const enhancedPrompt = await businessContextService.enhancePromptWithContext(
+      basePrompt,
+      context.channelName,
+      (context as any).channelTopic,
+      (context as any).channelPurpose
+    );
 
       // Wrap LLM call with timeout and fallback
       const result = await withTimeout(
@@ -233,47 +225,12 @@
       }
 
       const toolResult = result.toolResults[0];
-=======
-    const businessContextService = getBusinessContextService();
-    const enhancedPrompt = await businessContextService.enhancePromptWithContext(
-      basePrompt,
-      context.channelName,
-      (context as any).channelTopic,
-      (context as any).channelPurpose
-    );
->>>>>>> f487dfca
-
-    return await this.generateWithAnthropic(enhancedPrompt, conversationSummary);
-  }
-
-  private async generateWithAnthropic(
-    enhancedPrompt: string,
-    conversationSummary: string,
-  ): Promise<KBArticle> {
-    const chatService = AnthropicChatService.getInstance();
-
-    const response = await chatService.send({
-      messages: [
-        {
-          role: "system",
-          content:
-            "You are a meticulous knowledge base author. You MUST call the `draft_kb_article` tool exactly once with your final structured article.",
-        },
-        {
-          role: "user",
-          content: enhancedPrompt,
-        },
-      ],
-      tools: [
-        {
-          name: "draft_kb_article",
-          description:
-            "Return the fully structured knowledge base article as your final output. Call this exactly once.",
-          inputSchema: KB_ARTICLE_JSON_SCHEMA,
-        },
-      ],
-      maxSteps: 3,
-    });
+
+      if (!toolResult || toolResult.type !== "tool-result") {
+        throw new Error("Model did not return structured KB article data");
+      }
+
+      const parsed = KBArticleSchema.parse(toolResult.output) as KBArticlePayload;
 
     if (response.toolCalls.length > 0) {
       const firstCall = response.toolCalls[0];
@@ -282,7 +239,6 @@
         ...parsed,
         conversationSummary: parsed.conversationSummary ?? conversationSummary,
       };
-<<<<<<< HEAD
     } catch (error) {
       if (isTimeoutError(error)) {
         console.error(
@@ -292,9 +248,10 @@
       }
 
       console.error("Error generating KB with LLM:", error);
-=======
-    }
->>>>>>> f487dfca
+
+      // Fallback: Create basic article from conversation
+      return this.createFallbackArticle(context, caseDetails);
+    }
 
     if (response.outputText) {
       try {
