--- conflicted
+++ resolved
@@ -8,12 +8,8 @@
 import { createAzureSearchService } from "./azure-search";
 import { getBusinessContextService } from "./business-context-service";
 import { config } from "../config";
-<<<<<<< HEAD
 import { getFeatureFlags } from "../config/feature-flags";
 import { AnthropicChatService } from "./anthropic-chat";
-=======
-import { withTimeout, isTimeoutError } from "../utils/timeout-wrapper";
->>>>>>> b9691d28
 
 export interface KBArticle {
   title: string;
@@ -202,36 +198,6 @@
       (context as any).channelTopic,
       (context as any).channelPurpose
     );
-<<<<<<< HEAD
-=======
-
-      // Wrap LLM call with timeout and fallback
-      const result = await withTimeout(
-        generateText({
-          model: modelProvider.languageModel("kb-generator"),
-          system:
-            "You are a meticulous knowledge base author. You MUST call the `draft_kb_article` tool exactly once with your final structured article.",
-          prompt: enhancedPrompt,
-          tools: {
-            draft_kb_article: kbArticleTool,
-          },
-          toolChoice: { type: "tool", toolName: "draft_kb_article" },
-        }),
-        config.llmKBGenerationTimeoutMs,
-        // Fallback to basic article on timeout
-        async () => {
-          console.warn(
-            `[KB Generator] LLM timeout (${config.llmKBGenerationTimeoutMs}ms) - using fallback template`
-          );
-          return null; // Will trigger fallback below
-        }
-      );
-
-      // Check if timeout fallback was used
-      if (!result) {
-        return this.createFallbackArticle(context, caseDetails);
-      }
->>>>>>> b9691d28
 
     if (flags.refactorEnabled) {
       return await this.generateWithAnthropic(enhancedPrompt, conversationSummary);
@@ -277,19 +243,7 @@
         ...parsed,
         conversationSummary: parsed.conversationSummary ?? conversationSummary,
       };
-<<<<<<< HEAD
-    }
-=======
-    } catch (error) {
-      if (isTimeoutError(error)) {
-        console.error(
-          `[KB Generator] LLM timeout after ${error.timeoutMs}ms - using fallback template`
-        );
-        return this.createFallbackArticle(context, caseDetails);
-      }
-
-      console.error("Error generating KB with LLM:", error);
->>>>>>> b9691d28
+    }
 
     if (response.outputText) {
       try {
@@ -303,21 +257,6 @@
       }
     }
 
-<<<<<<< HEAD
-=======
-    if (response.outputText) {
-      try {
-        const parsed = KBArticleSchema.parse(JSON.parse(response.outputText)) as KBArticlePayload;
-        return {
-          ...parsed,
-          conversationSummary: parsed.conversationSummary ?? conversationSummary,
-        };
-      } catch (error) {
-        console.warn("Failed to parse Anthropic text output as KB article:", error);
-      }
-    }
-
->>>>>>> b9691d28
     throw new Error("Anthropic response did not include KB article tool call or parsable output.");
   }
 
