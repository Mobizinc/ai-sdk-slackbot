/**
 * Case Classification Service
 * Classifies ServiceNow cases into categories using AI with similar case and KB article context
 */

<<<<<<< HEAD
import { generateText } from 'ai';
=======
import { generateText } from '../instrumented-ai';
>>>>>>> 09f4cb83
import { modelProvider, getActiveModelId, anthropic, anthropicModel } from '../model-provider';
import { getAnthropicClient, calculateCost as calculateAnthropicCost, formatUsageMetrics, calculateCacheHitRate } from '../anthropic-provider';
import type Anthropic from '@anthropic-ai/sdk';
import { getBusinessContextService, type BusinessEntityContext } from './business-context-service';
import { searchKBArticles, type KBArticle } from './kb-article-search';
import { getWorkflowRouter, type RoutingResult } from './workflow-router';
import { getBusinessContextService as getNewBusinessContextService } from './business-context';
import { getCaseIntelligenceService } from './case-intelligence';
import { getEntityStoreService, type DiscoveredEntity } from './entity-store';
import { getCaseClassificationRepository } from '../db/repositories/case-classification-repository';
import { getCategoryMismatchRepository } from '../db/repositories/category-mismatch-repository';
import { createAzureSearchClient } from './azure-search-client';
import type { SimilarCaseResult } from '../schemas/servicenow-webhook';

export interface CaseData {
  case_number: string;
  sys_id: string;
  short_description: string;
  description?: string;
  priority?: string;
  urgency?: string;
  state?: string;
  assignment_group?: string;
  company?: string;
  company_name?: string;
  current_category?: string;
  sys_created_on?: string;
}

export interface TechnicalEntities {
  ip_addresses: string[];
  systems: string[];
  users: string[];
  software: string[];
  error_codes: string[];
}

export interface BusinessIntelligence {
  project_scope_detected?: boolean;
  project_scope_reason?: string;
  client_technology?: string;
  client_technology_context?: string;
  related_entities?: string[];
  outside_service_hours?: boolean;
  service_hours_note?: string;
  executive_visibility?: boolean;
  executive_visibility_reason?: string;
  compliance_impact?: boolean;
  compliance_impact_reason?: string;
  financial_impact?: boolean;
  financial_impact_reason?: string;
  // NEW: Pattern recognition for systemic issues
  systemic_issue_detected?: boolean;
  systemic_issue_reason?: string;
  affected_cases_same_client?: number;
}

export interface RecordTypeSuggestion {
  type: "Problem" | "Incident" | "Change" | "Case";
  is_major_incident: boolean;
  reasoning: string;
}

export interface CaseClassification {
  category: string;
  subcategory?: string;
  // DUAL CATEGORIZATION: When creating Incident from Case, use separate categories
  incident_category?: string; // Only populated when record_type_suggestion.type is "Incident" or "Problem"
  incident_subcategory?: string; // Only populated when record_type_suggestion.type is "Incident" or "Problem"
  confidence_score: number;
  reasoning: string;
  keywords: string[];
  quick_summary?: string;
  immediate_next_steps?: string[];
  technical_entities?: TechnicalEntities;
  urgency_level?: string;
  business_intelligence?: BusinessIntelligence;
  // ITSM record type suggestion
  record_type_suggestion?: RecordTypeSuggestion;
  // Service Portfolio Classification (NEW)
  service_offering?: string; // Main service offering (e.g., "Helpdesk and Endpoint Support")
  application_service?: string; // Optional: Specific application if Application Administration
  // Token usage and cost tracking
  token_usage_input?: number;
  token_usage_output?: number;
  total_tokens?: number;
  // Model info
  model_used?: string;
  llm_provider?: string;
  // Cache metrics (Anthropic prompt caching)
  cache_creation_input_tokens?: number;
  cache_read_input_tokens?: number;
  cache_hit_rate?: number;
  // Context from search - using new SimilarCaseResult with MSP attribution
  similar_cases?: SimilarCaseResult[];
  kb_articles?: KBArticle[];
  similar_cases_count?: number;
  kb_articles_count?: number;
}

export class CaseClassifier {
  private businessContextService = getBusinessContextService();
  private searchClient = createAzureSearchClient(); // NEW: Use vector search client with MSP attribution
  private workflowRouter = getWorkflowRouter();
  private newBusinessContextService = getNewBusinessContextService();
  private caseIntelligenceService = getCaseIntelligenceService();
  private entityStoreService = getEntityStoreService();
  private repository = getCaseClassificationRepository();
  private mismatchRepository = getCategoryMismatchRepository();
  // DUAL CATEGORIZATION: Store categories separately by table
  private availableCaseCategories: string[] = [];
  private availableCaseSubcategories: string[] = [];
  private availableIncidentCategories: string[] = [];
  private availableIncidentSubcategories: string[] = [];
  private currentCaseData: CaseData | null = null; // For mismatch logging
  // SERVICE PORTFOLIO: Store application services dynamically
  private availableApplicationServices: Array<{ name: string; sys_id: string }> = [];

  /**
   * Set available categories from ServiceNow cache (TABLE-SPECIFIC)
   * Should be called before classification to use real ServiceNow categories
   */
  setCategories(
    caseCategories: string[],
    incidentCategories: string[],
    caseSubcategories: string[] = [],
    incidentSubcategories: string[] = []
  ): void {
    this.availableCaseCategories = caseCategories;
    this.availableCaseSubcategories = caseSubcategories;
    this.availableIncidentCategories = incidentCategories;
    this.availableIncidentSubcategories = incidentSubcategories;
    console.log(
      `[CaseClassifier] Loaded categories: ` +
      `Cases (${caseCategories.length} categories, ${caseSubcategories.length} subcategories), ` +
      `Incidents (${incidentCategories.length} categories, ${incidentSubcategories.length} subcategories)`
    );
  }

  /**
   * Set available application services from ServiceNow dynamically
   * Should be called before classification to inject company-specific applications into prompt
   */
  setApplicationServices(applications: Array<{ name: string; sys_id: string }>): void {
    this.availableApplicationServices = applications;
    console.log(
      `[CaseClassifier] Loaded application services: ${applications.length} applications`
    );
  }

  /**
   * Enhanced classification using new architecture services
   */
  async classifyCaseEnhanced(caseData: CaseData): Promise<CaseClassification & {
    processingTimeMs: number;
    workflowId: string;
    discoveredEntities: DiscoveredEntity[];
    businessContextConfidence: number;
  }> {
    const startTime = Date.now();

    try {
      // Determine workflow routing
      const routingResult = this.workflowRouter.determineWorkflow({
        assignmentGroup: caseData.assignment_group,
        category: caseData.current_category,
        caseNumber: caseData.case_number,
        description: caseData.short_description + ' ' + (caseData.description || '')
      });

      // Get enhanced business context
      const businessContextResult = await this.newBusinessContextService.getCaseClassificationContext(
        caseData.case_number,
        caseData.short_description + ' ' + (caseData.description || ''),
        caseData.assignment_group
      );

      // Get case intelligence
      const intelligenceResult = await this.caseIntelligenceService.getCaseIntelligence({
        caseNumber: caseData.case_number,
        description: caseData.short_description + ' ' + (caseData.description || ''),
        category: caseData.current_category,
        assignmentGroup: caseData.assignment_group,
        priority: caseData.priority,
        maxSimilarCases: 3,
        maxKBArticles: 3
      });

      // Extract entities using regex
      const regexEntities = this.entityStoreService.extractEntitiesWithRegex(
        caseData.short_description + ' ' + (caseData.description || '')
      );

      // Get existing business context for compatibility
      const companyIdentifier = caseData.company_name || caseData.company || 'unknown';
      console.log(`[CaseClassifier] Looking up business context for company: ${companyIdentifier}`);

      const businessContext = await this.businessContextService.getContextForCompany(companyIdentifier);

      if (businessContext) {
        console.log(
          `[CaseClassifier] Business context found: ${businessContext.entityName || 'Unknown'} ` +
          `(${businessContext.relatedEntities?.length || 0} related entities)`
        );
      } else {
        console.log(`[CaseClassifier] No business context available for ${companyIdentifier}`);
      }

      // Use existing classification method with enhanced context
      const classification = await this.classifyCase(caseData, businessContext, {
        includeSimilarCases: true,
        includeKBArticles: true,
        workflowId: routingResult.workflowId
      });

      // Merge entities from different sources
      const llmEntities: DiscoveredEntity[] = [];
      
      // Convert technical entities from classification
      if (classification.technical_entities) {
        classification.technical_entities.ip_addresses?.forEach(ip => {
          llmEntities.push({
            entityType: 'IP_ADDRESS',
            entityValue: ip,
            confidence: 0.8,
            source: 'llm'
          });
        });

        classification.technical_entities.systems?.forEach(system => {
          llmEntities.push({
            entityType: 'SYSTEM',
            entityValue: system,
            confidence: 0.7,
            source: 'llm'
          });
        });

        classification.technical_entities.users?.forEach(user => {
          llmEntities.push({
            entityType: 'USER',
            entityValue: user,
            confidence: 0.8,
            source: 'llm'
          });
        });

        classification.technical_entities.software?.forEach(software => {
          llmEntities.push({
            entityType: 'SOFTWARE',
            entityValue: software,
            confidence: 0.7,
            source: 'llm'
          });
        });

        classification.technical_entities.error_codes?.forEach(code => {
          llmEntities.push({
            entityType: 'ERROR_CODE',
            entityValue: code,
            confidence: 0.9,
            source: 'llm'
          });
        });
      }

      const allEntities = this.entityStoreService.mergeEntities(llmEntities, regexEntities);

      // Save discovered entities
      await this.entityStoreService.saveDiscoveredEntities(
        caseData.case_number,
        caseData.sys_id,
        allEntities
      );

      // Save classification result
      await this.repository.saveClassificationResult({
        caseNumber: caseData.case_number,
        workflowId: routingResult.workflowId,
        classificationJson: classification,
        tokenUsage: {
          promptTokens: classification.token_usage_input || 0,
          completionTokens: classification.token_usage_output || 0,
          totalTokens: classification.total_tokens || 0
        },
        cost: this.calculateCost(classification),
        provider: classification.llm_provider || 'unknown',
        model: classification.model_used || 'unknown',
        processingTimeMs: Date.now() - startTime,
        servicenowUpdated: false,
        entitiesCount: allEntities.length,
        similarCasesCount: intelligenceResult.similarCases.length,
        kbArticlesCount: intelligenceResult.kbArticles.length,
        businessIntelligenceDetected: !!(
          classification.business_intelligence?.project_scope_detected ||
          classification.business_intelligence?.executive_visibility ||
          classification.business_intelligence?.compliance_impact ||
          classification.business_intelligence?.financial_impact
        ),
        confidenceScore: classification.confidence_score,
        retryCount: 0,
        // Service Portfolio Classification (NEW)
        serviceOffering: classification.service_offering,
        applicationService: classification.application_service,
      });

      return {
        ...classification,
        processingTimeMs: Date.now() - startTime,
        workflowId: routingResult.workflowId,
        discoveredEntities: allEntities,
        businessContextConfidence: businessContextResult.confidence
      };
    } catch (error) {
      console.error(`[CaseClassifier] Enhanced classification failed for ${caseData.case_number}:`, error);
      throw error;
    }
  }

  /**
   * Calculate cost based on token usage
   */
  private calculateCost(classification: CaseClassification): number {
    const promptTokens = classification.token_usage_input || 0;
    const completionTokens = classification.token_usage_output || 0;

    // Simple cost calculation - adjust based on actual pricing
    const promptCostPer1K = 0.003;
    const completionCostPer1K = 0.004;

    const promptCost = (promptTokens / 1000) * promptCostPer1K;
    const completionCost = (completionTokens / 1000) * completionCostPer1K;

    return promptCost + completionCost;
  }

  /**
   * PROMPT CACHING HELPERS
   * These methods build prompt sections for Anthropic Messages API with cache control
   */

  /**
   * Build system instructions (static, cacheable)
   * This is the main system prompt that rarely changes
   */
  private buildSystemInstructions(): string {
    return `You are a senior L2/L3 Technical Support Engineer triaging this case for a junior engineer who will work it. Analyze the case, classify it accurately, and provide diagnostic guidance that teaches while troubleshooting. Be specific with commands and technical details, but explain your reasoning so they understand the 'why' behind each step.`;
  }

  /**
   * Get application list text for prompt (dynamic based on company)
   */
  private getApplicationListText(): string {
    if (this.availableApplicationServices.length === 0) {
      return " the company's applications (e.g., O365, NextGen, Advantx, etc.)";
    }
    const appNames = this.availableApplicationServices.map(app => app.name).join(', ');
    return ` ${this.availableApplicationServices.length} applications (${appNames})`;
  }

  /**
   * Get application list prompt text for instruction 16
   */
  private getApplicationListPrompt(): string {
    if (this.availableApplicationServices.length === 0) {
      return " from the company's applications (e.g., \"Office 365\", \"NextGen\", \"Advantx\")";
    }
    const exampleApps = this.availableApplicationServices
      .slice(0, 3)
      .map(app => `"${app.name}"`)
      .join(', ');
    return ` from the ${this.availableApplicationServices.length} available (e.g., ${exampleApps})`;
  }

  /**
   * Build categories section (semi-static, cacheable)
   * Categories change infrequently (when ServiceNow categories are updated)
   */
  private buildCategoriesSection(): string {
    const caseCategoryList = this.availableCaseCategories.length > 0
      ? this.availableCaseCategories.map(c => `- ${c}`).join('\n')
      : `- User Access Management
- Networking
- Application Support
- Infrastructure
- Security
- Database
- Hardware
- Email & Collaboration
- Telephony
- Cloud Services
- Unclassified`;

    const incidentCategoryList = this.availableIncidentCategories.length > 0
      ? this.availableIncidentCategories.map(c => `- ${c}`).join('\n')
      : caseCategoryList;

    return `<available_categories>
<case_categories>
${caseCategoryList}
</case_categories>

<incident_categories>
${incidentCategoryList}
</incident_categories>
</available_categories>`;
  }

  /**
   * Build instructions section (static, cacheable)
   */
  private buildInstructionsSection(): string {
    return `<instructions>
Analyze the case in <case_data> and provide:
1. The most appropriate CASE category from the CASE categories list above
2. An optional CASE subcategory (be specific, e.g., "Password Reset", "VPN Access", "Switch Configuration")
3. **IF AND ONLY IF** record_type_suggestion.type is "Incident" or "Problem":
   - Select the most appropriate INCIDENT category from the INCIDENT categories list
   - An optional INCIDENT subcategory
4. A confidence score between 0.0 and 1.0
5. A brief reasoning (1-2 sentences) explaining why this category was chosen
6. Key keywords that influenced your decision (list 3-5 relevant terms)

Additionally, provide quick triage guidance for the support agent:
6. SUMMARY: Write a brief technical diagnostic as a senior engineer would explain it to a junior (2-3 sentences):
   - What's happening (the symptom)
   - What's likely causing it (root cause hypothesis with reasoning)
   - What this means for troubleshooting (diagnostic direction)
   - **CRITICAL:** If you found a pattern in similar cases (2+ from same client), EXPLICITLY MENTION IT in summary
   Style: Conversational but technical. Include "likely" or "probably" for hypotheses.

7. NEXT STEPS: List 3-5 diagnostic steps like you're walking a junior engineer through the triage. Format each step as: [Action with command/path] - [Brief rationale or what to look for]
   - Start with what to check/gather (include WHY briefly)
   - Provide specific commands/paths/settings
   - Note prerequisites inline only when critical (e.g., licensing, permissions)
   - Explain what you're looking for in results

8. ENTITIES: Extract technical entities like IP addresses, hostnames, usernames, software names, error codes
9. URGENCY: Assess urgency as Low/Medium/High/Critical based on business impact

EXCEPTION-BASED BUSINESS INTELLIGENCE:
If you detect any of the following exceptions based on the client's business context (technology, service hours, related entities), populate the relevant fields. ONLY populate when exceptions are detected - leave fields null/empty otherwise:
10. PROJECT SCOPE: If work appears to require professional services engagement (server migrations, new infrastructure, extensive coordination, not typical BAU support), set project_scope_detected=true and explain why
11. CLIENT TECHNOLOGY: If case mentions client-specific technology from their portfolio (e.g., EPD EMR, GoRev, Palo Alto 460), capture the technology name and context
12. RELATED ENTITIES: If case may affect sibling companies or related entities, list them
13. OUTSIDE SERVICE HOURS: If case arrived outside contracted service hours (e.g., weekend/after-hours for 12x5 support), flag it with service hours note
14. SYSTEMIC ISSUE: **CRITICAL** - Follow <pattern_analysis_requirements>. Set systemic_issue_detected=true ONLY if ALL criteria met: (a) 2+ RECENT cases (last 14 days) from same client, AND (b) resolution notes show SAME/SIMILAR root cause (verified by reading resolution notes). If resolutions differ significantly (e.g., one=KMS server fix, another=user email correction), set systemic_issue_detected=FALSE - these are different problems, not a systemic pattern.

SERVICE PORTFOLIO CLASSIFICATION:
Identify which Service Offering best matches this case. Select ONE of the following:

15. SERVICE OFFERING: Choose the most appropriate Service Offering from Altus Health's portfolio:
   - **Infrastructure and Cloud Management**: Server maintenance (physical/virtual/cloud), asset tracking, warranty management, license tracking
   - **Network Management**: Routers, switches, wireless networks, VoIP systems, Internet/Broadband, vendor coordination, failover redundancy
   - **Cybersecurity Management**: Security monitoring, firewall management, VPN management, endpoint security, threat assessments
<<<<<<< HEAD
   - **Helpdesk and Endpoint Support**: 24/7 user support (phone/email), endpoint device management (desktops, laptops, tablets, mobile), tiered support (Tier 1-3), onsite dispatch
=======
   - **Helpdesk and Endpoint Support - 24/7**: 24/7 user support (phone/email), endpoint device management (desktops, laptops, tablets, mobile), tiered support (Tier 1-3), onsite dispatch. Use when: case indicates 24/7 support contract, after-hours support needed, or business context mentions round-the-clock coverage.
   - **Helpdesk and Endpoint - Standard**: Standard business hours user support, endpoint device management, tiered support. Use when: case during business hours, no 24/7 indicators, or standard support tier. DEFAULT to this if uncertain.
>>>>>>> 09f4cb83
   - **Application Administration**: Administrative support for${this.getApplicationListText()}, patch management, incident coordination

16. APPLICATION SERVICE (OPTIONAL): If service_offering is "Application Administration", specify which application${this.getApplicationListPrompt()}
</instructions>

<itsm_synthesis_rules>
Based on the business intelligence you just analyzed, determine the correct ITSM record type using these synthesis rules:

**Rule 1: PROBLEM** (Highest Priority)
IF business_intelligence.systemic_issue_detected === true
→ type: "Problem"
→ reasoning: "Recurring pattern from [X] similar cases indicates root cause investigation needed"
→ Example: 3+ file server access failures from same client = underlying problem requiring RCA

**Rule 2: MAJOR INCIDENT**
IF business_intelligence.executive_visibility === true
OR keywords present: "production down", "entire team", "all users", "system unavailable", "outage affecting"
→ type: "Incident"
→ is_major_incident: true
→ reasoning: "High-impact service disruption requiring coordinated response"
→ Escalation: Immediate on-call notification

**Rule 3: STANDARD INCIDENT**
IF unplanned service disruption (doesn't meet above criteria)
→ type: "Incident"
→ is_major_incident: false
→ Indicators: Something that should be working is broken/unavailable/degraded/erroring
→ Examples: "cannot connect to VPN", "email not working", "error when logging in"

**Rule 4: CHANGE**
IF requesting new service, modification, access, or planned work
→ type: "Change"
→ Keywords: "install", "add user", "new server", "upgrade", "configure", "provision", "setup new"
→ Examples: "install Photoshop", "add me to Marketing group", "configure new printer"
→ Note: Changes require Change Management approval process

**Rule 5: CASE (Default)**
IF question, how-to, inquiry, or doesn't match above
→ type: "Case"
→ Examples: "How do I reset password?", "What are service desk hours?", "Request laptop for new hire"
→ Indicators: "how do I", "what is", "can you explain", general inquiry

SYNTHESIS DECISION TREE:
1. First check: systemic_issue_detected=true? → Problem
2. Then check: executive_visibility OR widespread outage keywords? → Major Incident
3. Then check: Service disruption (broken/down/error)? → Standard Incident
4. Then check: Requesting something new/different? → Change
5. Default: → Case
</itsm_synthesis_rules>`;
  }

  /**
   * Build examples section (static, cacheable)
   */
  private buildExamplesSection(): string {
    return `<examples>
FEW-SHOT EXAMPLES (follow these patterns):

<example id="systemic">
EXAMPLE 1 - SYSTEMIC ISSUE (2+ cases from same client):
Input: "User can't access L drive" + Similar cases: 3 L drive issues from Neighbors
Pattern: SYSTEMIC (3 cases from same client with same issue)
Summary: "Shift-wide L drive failures affecting multiple Neighbors users - file server or network infrastructure problem"
Next Steps (INFRASTRUCTURE-FOCUSED):
1. "Verify file server status: Check if file server hosting L drive is online for ALL users - ping server, check SMB service (Test-NetConnection -Port 445)"
2. "Test UNC path from different workstation: Access \\\\servername\\sharename from another user's PC - confirms if issue is server-wide"
3. "Check domain controller health: Verify AD replication status (repadmin /showrepl) - AD auth failures affect all file share access"
4. "Review file server event logs: Check for SMB errors (EventID 1020) or disk failures affecting all connections"
Business Intelligence: systemic_issue_detected=true, affected_cases_same_client=3
Record Type: Problem (systemic pattern detected requiring RCA)
</example>

<example id="individual">
EXAMPLE 2 - INDIVIDUAL ISSUE (no pattern, appears isolated):
Input: "User kdevries can't access L drive" + Similar cases: None from same client
Pattern: INDIVIDUAL (no similar cases from same client)
Summary: "Single user L drive access issue - need to validate if infrastructure problem or user-specific"
Next Steps (INFRASTRUCTURE VALIDATION FIRST, THEN INDIVIDUAL):
1. "Verify if systemic: Ask if OTHER users can currently access L drive - if multiple can't, escalate to infrastructure team; if only kdevries affected, proceed to user troubleshooting"
2. "Quick infrastructure sanity check: Ping file server hostname and test UNC path \\\\servername\\sharename from your workstation - confirms server is operational before troubleshooting user"
3. "Check kdevries AD account status: ADUC → Find user → Account tab - look for locked/disabled/expired"
4. "Verify kdevries group memberships: Get-ADUser kdevries -Properties MemberOf - confirm has security group for L drive access"
Business Intelligence: systemic_issue_detected=false
Record Type: Incident (service disruption, but individual user - not systemic)
</example>

<example id="false_positive">
EXAMPLE 3 - FALSE POSITIVE (2+ cases but DIFFERENT root causes):
Input: "Microsoft Office license expired - all apps showing activation required"
Similar Cases from Altus Community Healthcare:
1. Case SCS0045197 (5 days ago): "Microsoft Key Expired" → Resolution: "Reactivated Office via KMS server - ran 'cscript ospp.vbs /act' to force activation"
2. Case SCS0048952 (today): "Microsoft Office license expired" → Current case
Pattern Analysis:
✅ Client Match: Both from Altus Community Healthcare [Same Client]
✅ Recency Check: Both within last 14 days (5 days ago + today)
❌ Resolution Analysis: Case 1 was KMS server activation issue, BUT need to verify if Case 2 has same root cause
Investigation Reveals: User Lerene's actual issue = signing in with wrong email (@gmail.com instead of @altus.com for M365 license)
→ systemic_issue_detected=FALSE
→ systemic_issue_reason="Similar cases have DIFFERENT root causes - Case 1 was KMS server issue, Case 2 is user email signin mismatch - NOT systemic"
Summary: "Microsoft license error - appears similar to recent KMS case, but need to verify user's signin email first (common M365 license issue when users sign in with personal vs work email)"
Next Steps:
1. "Check user's current Office signin email: Open any Office app → File → Account → look at email shown under 'Product Information' - verify it matches @altus.com domain, not personal email"
2. "If wrong email: Sign out and sign in with correct work email (@altus.com) - this is most common cause of license errors that look like infrastructure issues"
3. "If correct email AND recently resolved KMS case exists: Then check KMS server status - may be infrastructure issue"
4. "Verify license assignment in M365 admin center: Check if user has valid Office 365 license assigned to their @altus.com account"
Business Intelligence: systemic_issue_detected=false, systemic_issue_reason="Different root causes - not a systemic pattern", affected_cases_same_client=1
Record Type: Incident (individual user configuration issue)
</example>

Key Difference: Systemic = infrastructure-only steps. Individual = infrastructure validation FIRST, then user troubleshooting.
</examples>`;
  }

  /**
   * Build output format section (static, cacheable)
   */
  private buildOutputFormatSection(): string {
    return `<output_format>
Respond with a JSON object in this exact format:

<json_schema>
{
  "category": "exact CASE category name from CASE categories list",
  "subcategory": "specific CASE subcategory or null",
  "incident_category": "exact INCIDENT category name from INCIDENT categories list (ONLY if record_type_suggestion.type is 'Incident' or 'Problem', otherwise null)",
  "incident_subcategory": "specific INCIDENT subcategory (ONLY if record_type_suggestion.type is 'Incident' or 'Problem', otherwise null)",
  "confidence_score": 0.95,
  "reasoning": "explanation here",
  "keywords": ["keyword1", "keyword2", "keyword3"],
  "quick_summary": "VPN dropping every 5-10min - textbook DTLS keepalive or NAT timeout issue...",
  "immediate_next_steps": [
    "Step 1 with command/path - rationale",
    "Step 2 with command/path - rationale"
  ],
  "technical_entities": {
    "ip_addresses": ["192.168.1.79"],
    "systems": ["AVD thin client"],
    "users": ["user.name"],
    "software": ["Application Name"],
    "error_codes": []
  },
  "urgency_level": "Medium",
  "business_intelligence": {
    "project_scope_detected": false,
    "systemic_issue_detected": false,
    "outside_service_hours": false
  },
  "record_type_suggestion": {
    "type": "Incident",
    "is_major_incident": false,
    "reasoning": "Service disruption explanation"
  },
<<<<<<< HEAD
  "service_offering": "Helpdesk and Endpoint Support",
=======
  "service_offering": "Helpdesk and Endpoint - Standard",
>>>>>>> 09f4cb83
  "application_service": "Office 365" (optional, only if service_offering is "Application Administration")
}
</json_schema>

Important: Return ONLY the JSON object, no additional text.
</output_format>`;
  }

  /**
   * Build case data section (dynamic, NOT cacheable)
   */
  private buildCaseDataSection(caseData: CaseData): string {
    let section = `<case_data>
- Case Number: ${caseData.case_number}
- Short Description: ${caseData.short_description}`;

    if (caseData.description) {
      section += `\n- Detailed Description: ${caseData.description}`;
    }
    if (caseData.priority) {
      section += `\n- Priority: ${caseData.priority}`;
    }
    if (caseData.urgency) {
      section += `\n- Urgency: ${caseData.urgency}`;
    }
    if (caseData.current_category) {
      section += `\n- Current Category: ${caseData.current_category}`;
    }
    if (caseData.company_name || caseData.company) {
      section += `\n- Company: ${caseData.company_name || caseData.company}`;
    }

    section += `\n</case_data>`;
    return section;
  }

  /**
   * Build business context section (dynamic, NOT cacheable)
   */
  private buildBusinessContextSection(businessContext?: BusinessEntityContext | null): string {
    if (!businessContext) {
      return '';
    }

    const businessContextText = this.businessContextService.toPromptText(businessContext);
    return `\n\n<business_context>\n${businessContextText}\n</business_context>`;
  }

  /**
   * Build similar cases section (dynamic, cacheable if cases don't change frequently)
   * This is a good cache breakpoint since similar cases can be reused across requests
   */
  private buildSimilarCasesSection(
    similarCases: SimilarCaseResult[],
    caseData: CaseData,
    businessContext?: BusinessEntityContext | null
  ): string {
    if (!similarCases || similarCases.length === 0) {
      return '';
    }

    let section = `\n\n<similar_cases>\n`;
    section += `CRITICAL: ANALYZE THESE FOR PATTERNS! Don't just reference them.\n`;
    section += `IMPORTANT: These cases are from the last 30 days (configurable). Check dates to assess recency.\n\n`;

    // Pattern analysis
    const currentClientName = (businessContext?.entityName || caseData.company_name || '').toLowerCase();
    const systemic_pattern_days = parseInt(process.env.SYSTEMIC_PATTERN_WITHIN_DAYS || "14");
    const cutoffDate = new Date();
    cutoffDate.setDate(cutoffDate.getDate() - systemic_pattern_days);

    const sameClientCases = similarCases.filter(c => {
      let isSameClient = false;
      if (c.same_client) {
        isSameClient = true;
      } else if (currentClientName && c.client_name) {
        const caseClientName = c.client_name.toLowerCase();
        if (caseClientName === currentClientName ||
            caseClientName.includes(currentClientName) ||
            currentClientName.includes(caseClientName)) {
          isSameClient = true;
        }
      }

      if (!isSameClient) return false;

      const caseDate = c.opened_at || c.sys_created_on;
      if (!caseDate) return true;

      try {
        const caseDateObj = new Date(caseDate);
        return caseDateObj >= cutoffDate;
      } catch (e) {
        return true;
      }
    });

    let relatedEntityCases = 0;
    if (businessContext?.relatedEntities && businessContext.relatedEntities.length > 0) {
      const relatedEntityNames = businessContext.relatedEntities.map(e => e.toLowerCase());
      relatedEntityCases = similarCases.filter(c =>
        !sameClientCases.includes(c) &&
        c.client_name && relatedEntityNames.some(re =>
          c.client_name!.toLowerCase().includes(re.toLowerCase()) ||
          re.toLowerCase().includes(c.client_name!.toLowerCase())
        )
      ).length;
    }

    const totalRelatedCases = sameClientCases.length + relatedEntityCases;

    if (totalRelatedCases >= 2) {
      section += `⚠️ PATTERN DETECTED: ${totalRelatedCases} similar cases from THE SAME CLIENT/RELATED ENTITIES in last ${systemic_pattern_days} days.\n`;
      if (relatedEntityCases > 0) {
        section += `   (${sameClientCases.length} from same client + ${relatedEntityCases} from related entities sharing infrastructure)\n`;
      }
      section += `IMPORTANT: This is NOT automatically systemic. Read resolution notes below CAREFULLY to verify if they show SAME root cause.\n`;
      section += `If resolutions differ (e.g., one=server fix, another=user config fix), this is NOT systemic.\n\n`;
    }

    section += `Similar cases:\n\n`;

    similarCases.slice(0, 5).forEach((case_, index) => {
      const clientLabel = case_.same_client ? '[Same Client]' :
                         case_.client_name ? `[${case_.client_name}]` : '[Different Client]';

      const caseDate = case_.opened_at || case_.sys_created_on;
      let dateLabel = '';
      if (caseDate) {
        try {
          const date = new Date(caseDate);
          const diffMs = Date.now() - date.getTime();
          const diffDays = Math.floor(diffMs / (1000 * 60 * 60 * 24));
          dateLabel = diffDays === 0 ? ' (today)' :
                     diffDays === 1 ? ' (yesterday)' :
                     diffDays < 14 ? ` (${diffDays} days ago)` :
                     ` (${date.toLocaleDateString('en-US', { month: 'short', day: 'numeric' })})`;
        } catch (e) {
          // Ignore
        }
      }

      section += `<case id="${index + 1}">\n`;
      section += `${index + 1}. Case ${case_.case_number} ${clientLabel}${dateLabel} (similarity: ${(case_.similarity_score || 0).toFixed(2)}):\n`;
      section += `   - Description: ${(case_.short_description || case_.description || '').substring(0, 200)}...\n`;
      if (case_.category) {
        section += `   - Category: ${case_.category}\n`;
      }
      if (case_.resolution_notes) {
        const resolutionPreview = case_.resolution_notes.substring(0, 300);
        section += `   - Resolution: ${resolutionPreview}${case_.resolution_notes.length > 300 ? '...' : ''}\n`;
      }
      section += `</case>\n\n`;
    });

    section += `\n<pattern_analysis_requirements>\n`;
    section += `BEFORE declaring systemic_issue_detected=true, you MUST verify ALL of the following:\n\n`;
    section += `1. ✅ RECENCY CHECK:\n`;
    section += `   - Are cases from last 7-14 days? (check dates above)\n`;
    section += `   - Old cases (30+ days ago) ≠ systemic issue NOW\n\n`;
    section += `2. ✅ RESOLUTION ANALYSIS (MOST CRITICAL):\n`;
    section += `   - Read the "Resolution:" notes above carefully\n`;
    section += `   - Do resolutions show SAME/SIMILAR root cause?\n`;
    section += `   - If resolutions differ significantly → set systemic_issue_detected=FALSE\n\n`;
    section += `3. ✅ CLIENT MATCH:\n`;
    section += `   - Are 2+ cases from [Same Client] or related entities?\n\n`;
    section += `CRITICAL TROUBLESHOOTING LOGIC:\n`;
    section += `IF systemic_issue_detected=true: Focus on INFRASTRUCTURE/SERVERS affecting ALL users\n`;
    section += `IF systemic_issue_detected=false: Start with infrastructure validation FIRST, then individual troubleshooting\n`;
    section += `\n</pattern_analysis_requirements>\n`;
    section += `</similar_cases>`;

    return section;
  }

  /**
   * Build KB articles section (dynamic, NOT cacheable)
   */
  private buildKBArticlesSection(kbArticles: KBArticle[]): string {
    if (!kbArticles || kbArticles.length === 0) {
      return '';
    }

    let section = `\n\n<kb_articles>\n`;
    section += `These KB articles may help resolve this case:\n\n`;

    kbArticles.forEach((kb, index) => {
      section += `<article id="${index + 1}">\n`;
      section += `${index + 1}. ${kb.kb_number}: ${kb.title} (similarity: ${kb.similarity_score.toFixed(2)})\n`;
      if (kb.category) {
        section += `   Category: ${kb.category}\n`;
      }
      if (kb.summary) {
        section += `   Summary: ${kb.summary.substring(0, 150)}...\n`;
      }
      section += `</article>\n\n`;
    });

    section += `Consider these KB articles when suggesting next steps or troubleshooting guidance.\n`;
    section += `</kb_articles>`;

    return section;
  }

  /**
   * Classify a case using Anthropic Messages API with prompt caching
   *
   * Implements 3-tier caching strategy for 90% cost reduction:
   * 1. Categories section (semi-static, updates when ServiceNow categories change)
   * 2. Instructions + examples section (static, rarely changes)
   * 3. Similar cases section (cacheable across similar requests)
   *
   * Expected savings:
   * - Without caching: ~15K input tokens × $3.00/MTok = $0.045 per classification
   * - With caching (80% hit rate): ~3K new + 12K cached × $0.30/MTok = $0.0126 per classification
   * - Cost reduction: 72%
   */
  private async classifyCaseWithCaching(
    caseData: CaseData,
    businessContext?: BusinessEntityContext | null,
    similarCases: SimilarCaseResult[] = [],
    kbArticles: KBArticle[] = []
  ): Promise<CaseClassification> {
    if (!anthropic || !anthropicModel) {
      throw new Error('Anthropic client not initialized');
    }

    const startTime = Date.now();

    try {
      // Build message content blocks with cache control markers
      const userContentBlocks: Anthropic.MessageParam['content'] = [];

      // CACHE BREAKPOINT 1: Categories section (semi-static)
      // Changes only when ServiceNow categories are updated
      userContentBlocks.push({
        type: 'text',
        text: this.buildCategoriesSection(),
        cache_control: { type: 'ephemeral' }
      });

      // CACHE BREAKPOINT 2: Instructions + examples section (static)
      // This is the largest section and rarely changes
      const instructionsText = this.buildInstructionsSection() + '\n\n' +
                              this.buildExamplesSection() + '\n\n' +
                              this.buildOutputFormatSection();
      userContentBlocks.push({
        type: 'text',
        text: instructionsText,
        cache_control: { type: 'ephemeral' }
      });

      // CACHE BREAKPOINT 3: Similar cases section (semi-dynamic, cacheable)
      // Can be cached if cases don't change frequently
      if (similarCases.length > 0) {
        userContentBlocks.push({
          type: 'text',
          text: this.buildSimilarCasesSection(similarCases, caseData, businessContext),
          cache_control: { type: 'ephemeral' }
        });
      }

      // Dynamic sections (NOT cached) - these change every request
      userContentBlocks.push({
        type: 'text',
        text: this.buildCaseDataSection(caseData)
      });

      if (businessContext) {
        userContentBlocks.push({
          type: 'text',
          text: this.buildBusinessContextSection(businessContext)
        });
      }

      if (kbArticles.length > 0) {
        userContentBlocks.push({
          type: 'text',
          text: this.buildKBArticlesSection(kbArticles)
        });
      }

      // Call Anthropic Messages API with caching
      const aiCallStart = Date.now();
      console.log(
        `[CaseClassifier] Starting Anthropic classification with prompt caching for case ${caseData.case_number} | ` +
        `Model: ${anthropicModel} | Cache breakpoints: 3`
      );

      const response = await anthropic.messages.create({
        model: anthropicModel,
        max_tokens: 4096,
        temperature: 0.1,
        system: [
          {
            type: 'text',
            text: this.buildSystemInstructions(),
            cache_control: { type: 'ephemeral' }
          }
        ],
        messages: [
          {
            role: 'user',
            content: userContentBlocks
          }
        ]
      });

      const aiCallDuration = Date.now() - aiCallStart;

      // Extract usage metrics
      const usage = response.usage;
      const cacheMetrics = {
        input_tokens: usage.input_tokens,
        output_tokens: usage.output_tokens,
        cache_creation_input_tokens: usage.cache_creation_input_tokens || 0,
        cache_read_input_tokens: usage.cache_read_input_tokens || 0,
      };

      // Calculate cache hit rate
      const cacheHitRate = calculateCacheHitRate(cacheMetrics);

      // Calculate cost using Anthropic pricing
      const cost = calculateAnthropicCost(cacheMetrics, anthropicModel);

      // Log usage metrics
      const metricsText = formatUsageMetrics(usage);
      console.log(
        `[CaseClassifier] Anthropic call completed in ${aiCallDuration}ms for case ${caseData.case_number} | ` +
        `${metricsText} | Cost: $${cost.toFixed(4)}`
      );

      // Extract text content from response
      const textContent = response.content.find(block => block.type === 'text');
      if (!textContent || textContent.type !== 'text') {
        throw new Error('No text content in Anthropic response');
      }

      const classificationText = textContent.text.trim();

      // Log response for debugging (truncate if too long)
      if (classificationText.length > 2000) {
        console.log(
          `[CaseClassifier] Anthropic response for ${caseData.case_number} (truncated): ` +
          classificationText.substring(0, 2000) + '... [+' +
          (classificationText.length - 2000) + ' more chars]'
        );
      } else {
        console.log(
          `[CaseClassifier] Anthropic response for ${caseData.case_number}:\n${classificationText}`
        );
      }

      // Try to extract JSON from the response
      const jsonMatch = classificationText.match(/\{[\s\S]*\}/);
      if (!jsonMatch) {
        throw new Error('No JSON found in classification response');
      }

      const classification = JSON.parse(jsonMatch[0]);

      // Log parsed classification for visibility
      console.log(
        `[CaseClassifier] Parsed classification for ${caseData.case_number}: ` +
        `${classification.category}` +
        `${classification.subcategory ? ` > ${classification.subcategory}` : ''}` +
        ` (${Math.round((classification.confidence_score || 0) * 100)}% confidence)`
      );

      // Validate and normalize the classification
      const validatedClassification = await this.validateClassification(classification);

      // Return with cache metrics and Anthropic metadata
      return {
        ...validatedClassification,
        // Token usage
        token_usage_input: usage.input_tokens,
        token_usage_output: usage.output_tokens,
        total_tokens: usage.input_tokens + usage.output_tokens,
        // Cache metrics (Anthropic-specific)
        cache_creation_input_tokens: usage.cache_creation_input_tokens || 0,
        cache_read_input_tokens: usage.cache_read_input_tokens || 0,
        cache_hit_rate: cacheHitRate,
        // Model info
        model_used: anthropicModel,
        llm_provider: 'anthropic',
        // Context
        similar_cases: similarCases,
        kb_articles: kbArticles,
        similar_cases_count: similarCases.length,
        kb_articles_count: kbArticles.length,
      };

    } catch (error) {
      console.error(`[CaseClassifier] Anthropic classification with caching failed for ${caseData.case_number}:`, error);
      throw error;
    }
  }

  /**
   * Classify a case using AI with similar case and KB article context
   */
  async classifyCase(
    caseData: CaseData,
    businessContext?: BusinessEntityContext | null,
    options?: {
      includeSimilarCases?: boolean;
      includeKBArticles?: boolean;
      workflowId?: string;
    }
  ): Promise<CaseClassification> {
    const {
      includeSimilarCases = true,
      includeKBArticles = true,
      workflowId = 'default'
    } = options || {};

    const startTime = Date.now();

    // Store case data for mismatch logging
    this.currentCaseData = caseData;

    // Fetch similar cases if enabled (using NEW vector search with MSP attribution)
    let similarCases: SimilarCaseResult[] = [];
    if (includeSimilarCases && this.searchClient) {
      try {
        const queryText = `${caseData.short_description} ${caseData.description || ''}`.trim();
        similarCases = await this.searchClient.searchSimilarCases(queryText, {
          topK: 5,
          accountSysId: caseData.company, // For MSP attribution
          crossClient: true, // Enable cross-client search
        });
        console.log(`[CaseClassifier] Found ${similarCases.length} similar cases via vector search`);
      } catch (error) {
        console.warn('[CaseClassifier] Failed to fetch similar cases:', error);
      }
    }

    // Fetch KB articles if enabled
    let kbArticles: KBArticle[] = [];
    if (includeKBArticles) {
      try {
        const queryText = `${caseData.short_description} ${caseData.description || ''}`.trim();
        kbArticles = await searchKBArticles(queryText, 3);
        console.log(`[CaseClassifier] Found ${kbArticles.length} KB articles`);
      } catch (error) {
        console.warn('[CaseClassifier] Failed to fetch KB articles:', error);
      }
    }

    // ROUTING: Use Anthropic with prompt caching if available, otherwise fall back to AI Gateway/OpenAI
    if (anthropic && anthropicModel) {
      try {
        console.log(`[CaseClassifier] Using Anthropic API with prompt caching for case ${caseData.case_number}`);
        return await this.classifyCaseWithCaching(
          caseData,
          businessContext,
          similarCases,
          kbArticles
        );
      } catch (error) {
        console.warn(
          `[CaseClassifier] Anthropic classification failed for ${caseData.case_number}, falling back to AI Gateway/OpenAI:`,
          error
        );
        // Fall through to AI Gateway/OpenAI fallback below
      }
    }

    // Build classification prompt with context
    const prompt = await this.buildClassificationPrompt(
      caseData,
      businessContext,
      similarCases,
      kbArticles
    );

    // Use AI Gateway via model provider
    const model = modelProvider.languageModel("chat-model");

    // Log prompt size for performance analysis
    const promptSize = prompt.length;
    const promptLines = prompt.split('\n').length;
    console.log(
      `[CaseClassifier] Prompt prepared for case ${caseData.case_number}: ` +
      `${promptSize.toLocaleString()} chars, ${promptLines} lines`
    );

    // Create AbortController with 120s timeout to prevent hanging
    const abortController = new AbortController();
    const timeoutId = setTimeout(() => {
      console.warn(`[CaseClassifier] AI call timeout (120s) for case ${caseData.case_number}`);
      abortController.abort();
    }, 120000); // 120 seconds

    try {
      const aiCallStart = Date.now();
      const activeModel = getActiveModelId();
      console.log(
        `[CaseClassifier] Starting AI classification for case ${caseData.case_number} | ` +
        `Model: ${activeModel} | Provider: AI Gateway (ai-gateway.vercel.sh)`
      );

      const result = await generateText({
        model,
        prompt,
        temperature: 0.1, // Low temperature for consistent classification
        abortSignal: abortController.signal, // Add timeout signal
        // Note: Sonnet 4.5 has 200K context window, no maxTokens needed
        // Output will be complete based on prompt complexity
      });

      const aiCallDuration = Date.now() - aiCallStart;
      const usage = result.usage as any;
      console.log(
        `[CaseClassifier] AI call completed in ${aiCallDuration}ms for case ${caseData.case_number} | ` +
        `Tokens: ${usage?.promptTokens || 0} in / ${usage?.completionTokens || 0} out | ` +
        `Finish: ${result.finishReason || 'unknown'}`
      );
      clearTimeout(timeoutId);

      // Parse the JSON response
      const classificationText = result.text.trim();

      // Log AI response for debugging (truncate if too long)
      if (classificationText.length > 2000) {
        console.log(
          `[CaseClassifier] AI response for ${caseData.case_number} (truncated): ` +
          classificationText.substring(0, 2000) + '... [+' +
          (classificationText.length - 2000) + ' more chars]'
        );
      } else {
        console.log(
          `[CaseClassifier] AI response for ${caseData.case_number}:\n${classificationText}`
        );
      }

      // Try to extract JSON from the response
      const jsonMatch = classificationText.match(/\{[\s\S]*\}/);
      if (!jsonMatch) {
        throw new Error('No JSON found in classification response');
      }

      const classification = JSON.parse(jsonMatch[0]);

      // Log parsed classification for visibility
      console.log(
        `[CaseClassifier] Parsed classification for ${caseData.case_number}: ` +
        `${classification.category}` +
        `${classification.subcategory ? ` > ${classification.subcategory}` : ''}` +
        ` (${Math.round((classification.confidence_score || 0) * 100)}% confidence)`
      );

      // Validate and normalize the classification
      const validatedClassification = await this.validateClassification(classification);

      // Add metadata from AI SDK response
      const processingTime = Date.now() - startTime;

      // Extract token usage (using type assertion due to SDK type definitions)
      const promptTokens = usage?.promptTokens || 0;
      const completionTokens = usage?.completionTokens || 0;

      return {
        ...validatedClassification,
        // Token usage from AI SDK
        token_usage_input: promptTokens,
        token_usage_output: completionTokens,
        total_tokens: promptTokens + completionTokens,
        // Model info
        model_used: result.finishReason || 'unknown',
        llm_provider: 'ai-gateway', // Using Vercel AI Gateway
        // Context
        similar_cases: similarCases,
        kb_articles: kbArticles,
        similar_cases_count: similarCases.length,
        kb_articles_count: kbArticles.length,
      };

    } catch (error) {
      clearTimeout(timeoutId); // Clean up timeout on error

      // Check if error is due to timeout/abort
      if (error instanceof Error && error.name === 'AbortError') {
        console.error(`[CaseClassifier] AI call aborted (timeout) for case ${caseData.case_number}`);
      } else {
        console.error('[CaseClassifier] Classification failed:', error);
      }

      // Fallback classification
      return this.getFallbackClassification(caseData);
    }
  }

  /**
   * Build the classification prompt
   */
  private async buildClassificationPrompt(
    caseData: CaseData,
    businessContext?: BusinessEntityContext | null,
    similarCases?: SimilarCaseResult[],
    kbArticles?: KBArticle[]
  ): Promise<string> {
    const businessContextText = businessContext
      ? this.businessContextService.toPromptText(businessContext)
      : 'No specific business context available.';

    console.log(`[DEBUG] Business context text for prompt:\n---\n${businessContextText}\n---`);

    // CRITICAL: Use the EXACT system prompt from Python for quality
    let prompt = `You are a senior L2/L3 Technical Support Engineer triaging this case for a junior engineer who will work it. Analyze the case, classify it accurately, and provide diagnostic guidance that teaches while troubleshooting. Be specific with commands and technical details, but explain your reasoning so they understand the 'why' behind each step.

<case_data>
- Case Number: ${caseData.case_number}
- Short Description: ${caseData.short_description}`;

    if (caseData.description) {
      prompt += `\n- Detailed Description: ${caseData.description}`;
    }

    if (caseData.priority) {
      prompt += `\n- Priority: ${caseData.priority}`;
    }

    if (caseData.urgency) {
      prompt += `\n- Urgency: ${caseData.urgency}`;
    }

    if (caseData.current_category) {
      prompt += `\n- Current Category: ${caseData.current_category}`;
    }

    if (caseData.company_name || caseData.company) {
      prompt += `\n- Company: ${caseData.company_name || caseData.company}`;
    }

    prompt += `\n</case_data>`;

    // Add business context (client-specific intelligence)
    if (businessContext) {
      prompt += `\n\n<business_context>\n`;
      prompt += businessContextText;
      prompt += `\n</business_context>`;
    }

    // Add similar cases context if available (using NEW structure with MSP attribution)
    if (similarCases && similarCases.length > 0) {
      prompt += `\n\n<similar_cases>\n`;
      prompt += `CRITICAL: ANALYZE THESE FOR PATTERNS! Don't just reference them.\n`;
      prompt += `IMPORTANT: These cases are from the last 30 days (configurable). Check dates to assess recency.\n\n`;

      // Get current case client name from business context or company name
      const currentClientName = (businessContext?.entityName || caseData.company_name || '').toLowerCase();

      // Pattern analysis: Count cases from same client using BOTH same_client flag AND name matching
      // ALSO filter by recency - only count cases from last 14 days for systemic detection
      const systemic_pattern_days = parseInt(process.env.SYSTEMIC_PATTERN_WITHIN_DAYS || "14");
      const cutoffDate = new Date();
      cutoffDate.setDate(cutoffDate.getDate() - systemic_pattern_days);

      const sameClientCases = similarCases.filter(c => {
        // First check if from same client
        let isSameClient = false;

        // Check same_client flag first (ID-based matching)
        if (c.same_client) {
          isSameClient = true;
        }
        // Fallback to name-based matching if client names available
        else if (currentClientName && c.client_name) {
          const caseClientName = c.client_name.toLowerCase();
          // Check if names match (exact or contains)
          if (caseClientName === currentClientName) {
            isSameClient = true;
          } else if (caseClientName.includes(currentClientName) || currentClientName.includes(caseClientName)) {
            isSameClient = true;
          }
        }

        if (!isSameClient) return false;

        // Then check recency - only count recent cases for systemic detection
        const caseDate = c.opened_at || c.sys_created_on;
        if (!caseDate) return true; // Include if no date available (legacy data)

        try {
          const caseDateObj = new Date(caseDate);
          return caseDateObj >= cutoffDate; // Only include cases within time window
        } catch (e) {
          return true; // Include if date parsing fails
        }
      });

      // Check for related entity patterns (subsidiaries, sister companies)
      let relatedEntityCases = 0;
      if (businessContext?.relatedEntities && businessContext.relatedEntities.length > 0) {
        const relatedEntityNames = businessContext.relatedEntities.map(e => e.toLowerCase());
        relatedEntityCases = similarCases.filter(c =>
          !sameClientCases.includes(c) && // Don't double-count
          c.client_name && relatedEntityNames.some(re =>
            c.client_name!.toLowerCase().includes(re.toLowerCase()) ||
            re.toLowerCase().includes(c.client_name!.toLowerCase())
          )
        ).length;
      }

      const totalRelatedCases = sameClientCases.length + relatedEntityCases;

      if (totalRelatedCases >= 2) {
        prompt += `⚠️ PATTERN DETECTED: ${totalRelatedCases} similar cases from THE SAME CLIENT/RELATED ENTITIES in last ${systemic_pattern_days} days.\n`;
        if (relatedEntityCases > 0) {
          prompt += `   (${sameClientCases.length} from same client + ${relatedEntityCases} from related entities sharing infrastructure)\n`;
        }
        prompt += `IMPORTANT: This is NOT automatically systemic. Read resolution notes below CAREFULLY to verify if they show SAME root cause.\n`;
        prompt += `If resolutions differ (e.g., one=server fix, another=user config fix), this is NOT systemic.\n\n`;
      }

      prompt += `Similar cases:\n\n`;

      similarCases.slice(0, 5).forEach((case_, index) => {
        const clientLabel = case_.same_client ? '[Same Client]' :
                           case_.client_name ? `[${case_.client_name}]` : '[Different Client]';

        // Format date for display
        const caseDate = case_.opened_at || case_.sys_created_on;
        let dateLabel = '';
        if (caseDate) {
          try {
            const date = new Date(caseDate);
            const diffMs = Date.now() - date.getTime();
            const diffDays = Math.floor(diffMs / (1000 * 60 * 60 * 24));
            dateLabel = diffDays === 0 ? ' (today)' :
                       diffDays === 1 ? ' (yesterday)' :
                       diffDays < 14 ? ` (${diffDays} days ago)` :
                       ` (${date.toLocaleDateString('en-US', { month: 'short', day: 'numeric' })})`;
          } catch (e) {
            // Ignore date parsing errors
          }
        }

        prompt += `<case id="${index + 1}">\n`;
        prompt += `${index + 1}. Case ${case_.case_number} ${clientLabel}${dateLabel} (similarity: ${(case_.similarity_score || 0).toFixed(2)}):\n`;
        prompt += `   - Description: ${(case_.short_description || case_.description || '').substring(0, 200)}...\n`;
        if (case_.category) {
          prompt += `   - Category: ${case_.category}\n`;
        }

        // CRITICAL: Include resolution notes for root cause analysis
        if (case_.resolution_notes) {
          const resolutionPreview = case_.resolution_notes.substring(0, 300);
          prompt += `   - Resolution: ${resolutionPreview}${case_.resolution_notes.length > 300 ? '...' : ''}\n`;
        }

        prompt += `</case>\n\n`;
      });

      prompt += `\n<pattern_analysis_requirements>\n`;
      prompt += `BEFORE declaring systemic_issue_detected=true, you MUST verify ALL of the following:\n\n`;

      prompt += `1. ✅ RECENCY CHECK:\n`;
      prompt += `   - Are cases from last 7-14 days? (check dates above)\n`;
      prompt += `   - Old cases (30+ days ago) ≠ systemic issue NOW\n`;
      prompt += `   - Cases from different weeks/months = isolated incidents, not ongoing pattern\n\n`;

      prompt += `2. ✅ RESOLUTION ANALYSIS (MOST CRITICAL):\n`;
      prompt += `   - Read the "Resolution:" notes above carefully\n`;
      prompt += `   - Do resolutions show SAME/SIMILAR root cause?\n`;
      prompt += `   - COUNTER-EXAMPLE: Case 1 fixed by "KMS server reactivation" vs Case 2 fixed by "user email signin correction" = DIFFERENT issues, NOT systemic\n`;
      prompt += `   - If resolutions differ significantly → likely different problems, set systemic_issue_detected=FALSE\n`;
      prompt += `   - If resolutions same/similar → likely systemic, set systemic_issue_detected=TRUE\n\n`;

      prompt += `3. ✅ CLIENT MATCH:\n`;
      prompt += `   - Are 2+ cases from [Same Client] or related entities?\n`;
      prompt += `   - Related entities = subsidiaries sharing infrastructure (check business context)\n`;
      prompt += `   - Cases from [Different Client] = not a pattern for this client\n\n`;

      prompt += `PATTERN ANALYSIS RULES:\n`;
      prompt += `- If 2+ RECENT cases (last 14 days) from SAME CLIENT with SAME ROOT CAUSE (verified via resolution notes) → systemic_issue_detected=true\n`;
      prompt += `- If cases have DIFFERENT resolutions → systemic_issue_detected=false (different issues, not a pattern)\n`;
      prompt += `- If cases are OLD (30+ days) → systemic_issue_detected=false (not an active/ongoing issue)\n`;
      prompt += `- If cases are from DIFFERENT UNRELATED CLIENTS → systemic_issue_detected=false\n\n`;

      prompt += `CRITICAL TROUBLESHOOTING LOGIC:\n`;
      prompt += `IF systemic_issue_detected=true (2+ RECENT cases, SAME root cause verified):\n`;
      prompt += `→ Your NEXT STEPS **MUST** focus on INFRASTRUCTURE/SERVERS affecting ALL users\n`;
      prompt += `→ Examples: "Check domain controller replication", "Verify file server status for ALL users", "Review AD infrastructure health"\n`;
      prompt += `→ DO NOT provide individual user account troubleshooting (no "Check kdevries account")\n`;
      prompt += `→ Start with: "Verify if [server/service] is operational for ALL users"\n\n`;

      prompt += `IF systemic_issue_detected=false (appears individual/isolated):\n`;
      prompt += `→ ALWAYS start with infrastructure validation FIRST (user might be first to report systemic issue)\n`;
      prompt += `→ Step 1: Ask "Can OTHER users access [resource]?" - determines if systemic or individual\n`;
      prompt += `→ Step 2: Quick infrastructure check - ping server, verify service running\n`;
      prompt += `→ Step 3-5: THEN proceed to individual user troubleshooting IF infrastructure checks pass\n`;
      prompt += `→ Rationale: Validates shared resources work before assuming user-specific problem\n`;
      prompt += `\n</pattern_analysis_requirements>\n`;
      prompt += `</similar_cases>\n`;
    }

    // Add KB articles context if available
    if (kbArticles && kbArticles.length > 0) {
      prompt += `\n\n<kb_articles>\n`;
      prompt += `These KB articles may help resolve this case:\n\n`;

      kbArticles.forEach((kb, index) => {
        prompt += `<article id="${index + 1}">\n`;
        prompt += `${index + 1}. ${kb.kb_number}: ${kb.title} (similarity: ${kb.similarity_score.toFixed(2)})\n`;
        if (kb.category) {
          prompt += `   Category: ${kb.category}\n`;
        }
        if (kb.summary) {
          prompt += `   Summary: ${kb.summary.substring(0, 150)}...\n`;
        }
        prompt += `</article>\n\n`;
      });

      prompt += `Consider these KB articles when suggesting next steps or troubleshooting guidance.\n`;
      prompt += `</kb_articles>`;
    }

    // Use real ServiceNow categories if available, otherwise use default list
    const caseCategoryList = this.availableCaseCategories.length > 0
      ? this.availableCaseCategories.map(c => `- ${c}`).join('\n')
      : `- User Access Management
- Networking
- Application Support
- Infrastructure
- Security
- Database
- Hardware
- Email & Collaboration
- Telephony
- Cloud Services
- Unclassified`;

    const incidentCategoryList = this.availableIncidentCategories.length > 0
      ? this.availableIncidentCategories.map(c => `- ${c}`).join('\n')
      : caseCategoryList; // Fallback to case categories if incident categories not loaded

    prompt += `

<available_categories>
<case_categories>
${caseCategoryList}
</case_categories>

<incident_categories>
${incidentCategoryList}
</incident_categories>
</available_categories>

<instructions>
Analyze the case in <case_data> and provide:
1. The most appropriate CASE category from the CASE categories list above
2. An optional CASE subcategory (be specific, e.g., "Password Reset", "VPN Access", "Switch Configuration")
3. **IF AND ONLY IF** record_type_suggestion.type is "Incident" or "Problem":
   - Select the most appropriate INCIDENT category from the INCIDENT categories list
   - An optional INCIDENT subcategory
4. A confidence score between 0.0 and 1.0
5. A brief reasoning (1-2 sentences) explaining why this category was chosen
6. Key keywords that influenced your decision (list 3-5 relevant terms)

Additionally, provide quick triage guidance for the support agent:
6. SUMMARY: Write a brief technical diagnostic as a senior engineer would explain it to a junior (2-3 sentences):
   - What's happening (the symptom)
   - What's likely causing it (root cause hypothesis with reasoning)
   - What this means for troubleshooting (diagnostic direction)
   - **CRITICAL:** If you found a pattern in similar cases (2+ from same client), EXPLICITLY MENTION IT in summary
   Style: Conversational but technical. Include "likely" or "probably" for hypotheses.

7. NEXT STEPS: List 3-5 diagnostic steps like you're walking a junior engineer through the triage. Format each step as: [Action with command/path] - [Brief rationale or what to look for]
   - Start with what to check/gather (include WHY briefly)
   - Provide specific commands/paths/settings
   - Note prerequisites inline only when critical (e.g., licensing, permissions)
   - Explain what you're looking for in results

8. ENTITIES: Extract technical entities like IP addresses, hostnames, usernames, software names, error codes
9. URGENCY: Assess urgency as Low/Medium/High/Critical based on business impact

EXCEPTION-BASED BUSINESS INTELLIGENCE:
If you detect any of the following exceptions based on the client's business context (technology, service hours, related entities), populate the relevant fields. ONLY populate when exceptions are detected - leave fields null/empty otherwise:
10. PROJECT SCOPE: If work appears to require professional services engagement (server migrations, new infrastructure, extensive coordination, not typical BAU support), set project_scope_detected=true and explain why
11. CLIENT TECHNOLOGY: If case mentions client-specific technology from their portfolio (e.g., EPD EMR, GoRev, Palo Alto 460), capture the technology name and context
12. RELATED ENTITIES: If case may affect sibling companies or related entities, list them
13. OUTSIDE SERVICE HOURS: If case arrived outside contracted service hours (e.g., weekend/after-hours for 12x5 support), flag it with service hours note
14. SYSTEMIC ISSUE: **CRITICAL** - Follow <pattern_analysis_requirements>. Set systemic_issue_detected=true ONLY if ALL criteria met: (a) 2+ RECENT cases (last 14 days) from same client, AND (b) resolution notes show SAME/SIMILAR root cause (verified by reading resolution notes). If resolutions differ significantly (e.g., one=KMS server fix, another=user email correction), set systemic_issue_detected=FALSE - these are different problems, not a systemic pattern.

SERVICE PORTFOLIO CLASSIFICATION:
Identify which Service Offering best matches this case. Select ONE of the following:

15. SERVICE OFFERING: Choose the most appropriate Service Offering from Altus Health's portfolio:
   - **Infrastructure and Cloud Management**: Server maintenance (physical/virtual/cloud), asset tracking, warranty management, license tracking
   - **Network Management**: Routers, switches, wireless networks, VoIP systems, Internet/Broadband, vendor coordination, failover redundancy
   - **Cybersecurity Management**: Security monitoring, firewall management, VPN management, endpoint security, threat assessments
<<<<<<< HEAD
   - **Helpdesk and Endpoint Support**: 24/7 user support (phone/email), endpoint device management (desktops, laptops, tablets, mobile), tiered support (Tier 1-3), onsite dispatch
=======
   - **Helpdesk and Endpoint Support - 24/7**: 24/7 user support (phone/email), endpoint device management (desktops, laptops, tablets, mobile), tiered support (Tier 1-3), onsite dispatch. Use when: case indicates 24/7 support contract, after-hours support needed, or business context mentions round-the-clock coverage.
   - **Helpdesk and Endpoint - Standard**: Standard business hours user support, endpoint device management, tiered support. Use when: case during business hours, no 24/7 indicators, or standard support tier. DEFAULT to this if uncertain.
>>>>>>> 09f4cb83
   - **Application Administration**: Administrative support for${this.getApplicationListText()}, patch management, incident coordination

16. APPLICATION SERVICE (OPTIONAL): If service_offering is "Application Administration", specify which application${this.getApplicationListPrompt()}
</instructions>

<itsm_synthesis_rules>
Based on the business intelligence you just analyzed, determine the correct ITSM record type using these synthesis rules:

**Rule 1: PROBLEM** (Highest Priority)
IF business_intelligence.systemic_issue_detected === true
→ type: "Problem"
→ reasoning: "Recurring pattern from [X] similar cases indicates root cause investigation needed"
→ Example: 3+ file server access failures from same client = underlying problem requiring RCA

**Rule 2: MAJOR INCIDENT**
IF business_intelligence.executive_visibility === true
OR keywords present: "production down", "entire team", "all users", "system unavailable", "outage affecting"
→ type: "Incident"
→ is_major_incident: true
→ reasoning: "High-impact service disruption requiring coordinated response"
→ Escalation: Immediate on-call notification

**Rule 3: STANDARD INCIDENT**
IF unplanned service disruption (doesn't meet above criteria)
→ type: "Incident"
→ is_major_incident: false
→ Indicators: Something that should be working is broken/unavailable/degraded/erroring
→ Examples: "cannot connect to VPN", "email not working", "error when logging in"

**Rule 4: CHANGE**
IF requesting new service, modification, access, or planned work
→ type: "Change"
→ Keywords: "install", "add user", "new server", "upgrade", "configure", "provision", "setup new"
→ Examples: "install Photoshop", "add me to Marketing group", "configure new printer"
→ Note: Changes require Change Management approval process

**Rule 5: CASE (Default)**
IF question, how-to, inquiry, or doesn't match above
→ type: "Case"
→ Examples: "How do I reset password?", "What are service desk hours?", "Request laptop for new hire"
→ Indicators: "how do I", "what is", "can you explain", general inquiry

SYNTHESIS DECISION TREE:
1. First check: systemic_issue_detected=true? → Problem
2. Then check: executive_visibility OR widespread outage keywords? → Major Incident
3. Then check: Service disruption (broken/down/error)? → Standard Incident
4. Then check: Requesting something new/different? → Change
5. Default: → Case
</itsm_synthesis_rules>

<examples>
FEW-SHOT EXAMPLES (follow these patterns):

<example id="systemic">
EXAMPLE 1 - SYSTEMIC ISSUE (2+ cases from same client):
Input: "User can't access L drive" + Similar cases: 3 L drive issues from Neighbors
Pattern: SYSTEMIC (3 cases from same client with same issue)
Summary: "Shift-wide L drive failures affecting multiple Neighbors users - file server or network infrastructure problem"
Next Steps (INFRASTRUCTURE-FOCUSED):
1. "Verify file server status: Check if file server hosting L drive is online for ALL users - ping server, check SMB service (Test-NetConnection -Port 445)"
2. "Test UNC path from different workstation: Access \\\\servername\\sharename from another user's PC - confirms if issue is server-wide"
3. "Check domain controller health: Verify AD replication status (repadmin /showrepl) - AD auth failures affect all file share access"
4. "Review file server event logs: Check for SMB errors (EventID 1020) or disk failures affecting all connections"
Business Intelligence: systemic_issue_detected=true, affected_cases_same_client=3
Record Type: Problem (systemic pattern detected requiring RCA)
</example>

<example id="individual">
EXAMPLE 2 - INDIVIDUAL ISSUE (no pattern, appears isolated):
Input: "User kdevries can't access L drive" + Similar cases: None from same client
Pattern: INDIVIDUAL (no similar cases from same client)
Summary: "Single user L drive access issue - need to validate if infrastructure problem or user-specific"
Next Steps (INFRASTRUCTURE VALIDATION FIRST, THEN INDIVIDUAL):
1. "Verify if systemic: Ask if OTHER users can currently access L drive - if multiple can't, escalate to infrastructure team; if only kdevries affected, proceed to user troubleshooting"
2. "Quick infrastructure sanity check: Ping file server hostname and test UNC path \\\\servername\\sharename from your workstation - confirms server is operational before troubleshooting user"
3. "Check kdevries AD account status: ADUC → Find user → Account tab - look for locked/disabled/expired"
4. "Verify kdevries group memberships: Get-ADUser kdevries -Properties MemberOf - confirm has security group for L drive access"
Business Intelligence: systemic_issue_detected=false
Record Type: Incident (service disruption, but individual user - not systemic)
</example>

<example id="false_positive">
EXAMPLE 3 - FALSE POSITIVE (2+ cases but DIFFERENT root causes):
Input: "Microsoft Office license expired - all apps showing activation required"
Similar Cases from Altus Community Healthcare:
1. Case SCS0045197 (5 days ago): "Microsoft Key Expired" → Resolution: "Reactivated Office via KMS server - ran 'cscript ospp.vbs /act' to force activation"
2. Case SCS0048952 (today): "Microsoft Office license expired" → Current case
Pattern Analysis:
✅ Client Match: Both from Altus Community Healthcare [Same Client]
✅ Recency Check: Both within last 14 days (5 days ago + today)
❌ Resolution Analysis: Case 1 was KMS server activation issue, BUT need to verify if Case 2 has same root cause
Investigation Reveals: User Lerene's actual issue = signing in with wrong email (@gmail.com instead of @altus.com for M365 license)
→ systemic_issue_detected=FALSE
→ systemic_issue_reason="Similar cases have DIFFERENT root causes - Case 1 was KMS server issue, Case 2 is user email signin mismatch - NOT systemic"
Summary: "Microsoft license error - appears similar to recent KMS case, but need to verify user's signin email first (common M365 license issue when users sign in with personal vs work email)"
Next Steps:
1. "Check user's current Office signin email: Open any Office app → File → Account → look at email shown under 'Product Information' - verify it matches @altus.com domain, not personal email"
2. "If wrong email: Sign out and sign in with correct work email (@altus.com) - this is most common cause of license errors that look like infrastructure issues"
3. "If correct email AND recently resolved KMS case exists: Then check KMS server status - may be infrastructure issue"
4. "Verify license assignment in M365 admin center: Check if user has valid Office 365 license assigned to their @altus.com account"
Business Intelligence: systemic_issue_detected=false, systemic_issue_reason="Different root causes - not a systemic pattern", affected_cases_same_client=1
Record Type: Incident (individual user configuration issue)
</example>

Key Difference: Systemic = infrastructure-only steps. Individual = infrastructure validation FIRST, then user troubleshooting.
</examples>

<output_format>
Respond with a JSON object in this exact format:

<json_schema>
{
  "category": "exact CASE category name from CASE categories list",
  "subcategory": "specific CASE subcategory or null",
  "incident_category": "exact INCIDENT category name from INCIDENT categories list (ONLY if record_type_suggestion.type is 'Incident' or 'Problem', otherwise null)",
  "incident_subcategory": "specific INCIDENT subcategory (ONLY if record_type_suggestion.type is 'Incident' or 'Problem', otherwise null)",
  "confidence_score": 0.95,
  "reasoning": "explanation here",
  "keywords": ["keyword1", "keyword2", "keyword3"],
  "quick_summary": "VPN dropping every 5-10min - textbook DTLS keepalive or NAT timeout issue. AnyConnect defaults to UDP (DTLS) for performance but it's sensitive to NAT session timers and firewall idle timeouts. Need to see if it's failing over to TCP or just dying, plus check for any network-side packet loss during disconnect windows.",
  "immediate_next_steps": [
    "Grab AnyConnect client logs from %ProgramData%\\\\Cisco\\\\Cisco AnyConnect Secure Mobility Client\\\\Logs - look for DTLS negotiation failures or keepalive timeouts around the disconnect times",
    "Check gateway session protocol: show vpn-sessiondb detail anyconnect | include Protocol - if it says 'DTLS-Tunnel' we know UDP is working, if 'TLS-Tunnel' it fell back to TCP",
    "Test with DTLS disabled: edit AnyConnect profile XML, set <DTLSEnable>false</DTLSEnable> and reconnect - if drops stop, confirms DTLS/NAT issue",
    "Run continuous ping to gateway during next disconnect: ping -t <gateway_ip> - we're looking for packet loss or timeout patterns when VPN fails"
  ],
  "technical_entities": {
    "ip_addresses": ["192.168.1.79"],
    "systems": ["AVD thin client", "Palo Alto PA-460"],
    "users": ["laura.garciamata"],
    "software": ["Mainline", "Azure Virtual Desktop"],
    "error_codes": []
  },
  "urgency_level": "Medium",
  "business_intelligence": {
    "project_scope_detected": true,
    "project_scope_reason": "Server migration mentioned requiring professional services",
    "client_technology": "EPD EMR",
    "client_technology_context": "Epowerdocs EMR hosted on 10.101.1.11",
    "related_entities": ["Neighbors Emergency Center"],
    "outside_service_hours": false,
    "service_hours_note": null,
    "systemic_issue_detected": false,
    "systemic_issue_reason": null,
    "affected_cases_same_client": 0
  },
  "record_type_suggestion": {
    "type": "Incident",
    "is_major_incident": false,
    "reasoning": "VPN connectivity failure is an unplanned service disruption. Not major incident as it affects single user and no executive visibility flags."
  }
}
</json_schema>

Important: Return ONLY the JSON object, no additional text.
</output_format>`;

    return prompt;
  }

  /**
   * Validate and normalize classification result (DUAL CATEGORIZATION)
   */
  private async validateClassification(classification: any): Promise<CaseClassification> {
    // Use available categories from ServiceNow (table-specific)
    const validCaseCategories = this.availableCaseCategories.length > 0
      ? this.availableCaseCategories
      : [
          'User Access Management',
          'Networking',
          'Application Support',
          'Infrastructure',
          'Security',
          'Hardware',
          'Email & Collaboration',
          'Database',
          'Backup & Recovery',
          'Monitoring & Alerts'
        ];

    const validIncidentCategories = this.availableIncidentCategories.length > 0
      ? this.availableIncidentCategories
      : validCaseCategories; // Fallback to case categories

    // Validate CASE category
    const originalCaseCategory = classification.category;
    const originalCaseSubcategory = classification.subcategory;

    if (!validCaseCategories.includes(classification.category)) {
      // Log mismatch for ServiceNow team review (CASE table)
      if (this.currentCaseData) {
        await this.mismatchRepository.logMismatch({
          caseNumber: this.currentCaseData.case_number,
          caseSysId: this.currentCaseData.sys_id,
          targetTable: 'sn_customerservice_case', // DUAL CATEGORIZATION: specify table
          aiSuggestedCategory: originalCaseCategory,
          aiSuggestedSubcategory: originalCaseSubcategory,
          correctedCategory: 'Application Support',
          confidenceScore: classification.confidence_score || 0.5,
          caseDescription: this.currentCaseData.short_description,
        });
      }

      console.warn(
        `[CaseClassifier] AI suggested invalid CASE category: "${originalCaseCategory}" ` +
        `(confidence: ${Math.round((classification.confidence_score || 0) * 100)}%) - ` +
        `defaulting to "Application Support" | ` +
        `This mismatch has been logged for ServiceNow team review (table: sn_customerservice_case)`
      );
      classification.category = 'Application Support'; // Safe default
    }

    // Validate INCIDENT category (only if provided)
    if (classification.incident_category) {
      const originalIncidentCategory = classification.incident_category;
      const originalIncidentSubcategory = classification.incident_subcategory;

      if (!validIncidentCategories.includes(classification.incident_category)) {
        // Log mismatch for ServiceNow team review (INCIDENT table)
        if (this.currentCaseData) {
          await this.mismatchRepository.logMismatch({
            caseNumber: this.currentCaseData.case_number,
            caseSysId: this.currentCaseData.sys_id,
            targetTable: 'incident', // DUAL CATEGORIZATION: specify table
            aiSuggestedCategory: originalIncidentCategory,
            aiSuggestedSubcategory: originalIncidentSubcategory,
            correctedCategory: 'Application Support',
            confidenceScore: classification.confidence_score || 0.5,
            caseDescription: this.currentCaseData.short_description,
          });
        }

        console.warn(
          `[CaseClassifier] AI suggested invalid INCIDENT category: "${originalIncidentCategory}" ` +
          `(confidence: ${Math.round((classification.confidence_score || 0) * 100)}%) - ` +
          `defaulting to "Application Support" | ` +
          `This mismatch has been logged for ServiceNow team review (table: incident)`
        );
        classification.incident_category = 'Application Support'; // Safe default
      }
    }

    // Ensure confidence score is valid
    if (typeof classification.confidence_score !== 'number' ||
        classification.confidence_score < 0 ||
        classification.confidence_score > 1) {
      classification.confidence_score = 0.5;
    }

    // Ensure arrays exist
    if (!Array.isArray(classification.keywords)) {
      classification.keywords = [];
    }
    if (!Array.isArray(classification.immediate_next_steps)) {
      classification.immediate_next_steps = [];
    }

    // Ensure urgency level is valid
    const validUrgencyLevels = ['High', 'Medium', 'Low'];
    if (!validUrgencyLevels.includes(classification.urgency_level)) {
      classification.urgency_level = 'Medium';
    }

    // Validate technical entities
    if (!classification.technical_entities || typeof classification.technical_entities !== 'object') {
      classification.technical_entities = {
        ip_addresses: [],
        systems: [],
        users: [],
        software: [],
        error_codes: []
      };
    } else {
      // Ensure each array exists
      classification.technical_entities.ip_addresses = classification.technical_entities.ip_addresses || [];
      classification.technical_entities.systems = classification.technical_entities.systems || [];
      classification.technical_entities.users = classification.technical_entities.users || [];
      classification.technical_entities.software = classification.technical_entities.software || [];
      classification.technical_entities.error_codes = classification.technical_entities.error_codes || [];
    }

    // Validate business intelligence
    if (!classification.business_intelligence || typeof classification.business_intelligence !== 'object') {
      classification.business_intelligence = {
        project_scope_detected: false,
        outside_service_hours: false
      };
    } else {
      // Ensure boolean fields have valid values
      classification.business_intelligence.project_scope_detected = !!classification.business_intelligence.project_scope_detected;
      classification.business_intelligence.outside_service_hours = !!classification.business_intelligence.outside_service_hours;
    }

    return classification as CaseClassification;
  }

  /**
   * Fallback classification for when AI fails
   */
  private getFallbackClassification(caseData: CaseData): CaseClassification {
    const text = `${caseData.short_description} ${caseData.description || ''}`.toLowerCase();
    
    // Simple keyword-based fallback
    let category = 'Application Support'; // Default
    let subcategory = 'General Issue';
    let keywords: string[] = [];
    let urgency = 'Medium';

    // User Access Management
    if (text.includes('password') || text.includes('account') || text.includes('login') || text.includes('vpn')) {
      category = 'User Access Management';
      subcategory = text.includes('password') ? 'Password Reset' : 'Account Access';
      keywords = ['password', 'account', 'access'];
    }
    // Networking
    else if (text.includes('network') || text.includes('connect') || text.includes('internet') || text.includes('firewall')) {
      category = 'Networking';
      subcategory = 'Connectivity Issue';
      keywords = ['network', 'connectivity', 'firewall'];
    }
    // Security
    else if (text.includes('virus') || text.includes('malware') || text.includes('security') || text.includes('threat')) {
      category = 'Security';
      subcategory = 'Security Incident';
      keywords = ['security', 'malware', 'threat'];
      urgency = 'High';
    }
    // Hardware
    else if (text.includes('laptop') || text.includes('computer') || text.includes('printer') || text.includes('device')) {
      category = 'Hardware';
      subcategory = 'Device Issue';
      keywords = ['hardware', 'device', 'equipment'];
    }
    // Email & Collaboration
    else if (text.includes('email') || text.includes('outlook') || text.includes('teams') || text.includes('sharepoint')) {
      category = 'Email & Collaboration';
      subcategory = 'Email Issue';
      keywords = ['email', 'outlook', 'collaboration'];
    }

    // Extract keywords from text
    const words = text.split(/\s+/).filter(word => word.length > 3);
    if (keywords.length < 3 && words.length > 0) {
      keywords = [...keywords, ...words.slice(0, 3 - keywords.length)];
    }

    return {
      category,
      subcategory,
      confidence_score: 0.3, // Low confidence for fallback
      reasoning: `Fallback classification based on keyword matching. Original AI classification failed.`,
      keywords: keywords.slice(0, 5),
      quick_summary: `Issue reported for ${caseData.case_number}. ${caseData.short_description}. Requires investigation and resolution.`,
      immediate_next_steps: ['Investigate the reported issue', 'Contact user if more information needed', 'Provide resolution or escalate'],
      urgency_level: urgency,
    };
  }
}

// Singleton instance
let classifier: CaseClassifier | null = null;

export function getCaseClassifier(): CaseClassifier {
  if (!classifier) {
    classifier = new CaseClassifier();
  }
  return classifier;
}<|MERGE_RESOLUTION|>--- conflicted
+++ resolved
@@ -3,11 +3,7 @@
  * Classifies ServiceNow cases into categories using AI with similar case and KB article context
  */
 
-<<<<<<< HEAD
-import { generateText } from 'ai';
-=======
 import { generateText } from '../instrumented-ai';
->>>>>>> 09f4cb83
 import { modelProvider, getActiveModelId, anthropic, anthropicModel } from '../model-provider';
 import { getAnthropicClient, calculateCost as calculateAnthropicCost, formatUsageMetrics, calculateCacheHitRate } from '../anthropic-provider';
 import type Anthropic from '@anthropic-ai/sdk';
@@ -46,12 +42,12 @@
 }
 
 export interface BusinessIntelligence {
-  project_scope_detected?: boolean;
+  project_scope_detected: boolean;
   project_scope_reason?: string;
   client_technology?: string;
   client_technology_context?: string;
   related_entities?: string[];
-  outside_service_hours?: boolean;
+  outside_service_hours: boolean;
   service_hours_note?: string;
   executive_visibility?: boolean;
   executive_visibility_reason?: string;
@@ -463,12 +459,8 @@
    - **Infrastructure and Cloud Management**: Server maintenance (physical/virtual/cloud), asset tracking, warranty management, license tracking
    - **Network Management**: Routers, switches, wireless networks, VoIP systems, Internet/Broadband, vendor coordination, failover redundancy
    - **Cybersecurity Management**: Security monitoring, firewall management, VPN management, endpoint security, threat assessments
-<<<<<<< HEAD
-   - **Helpdesk and Endpoint Support**: 24/7 user support (phone/email), endpoint device management (desktops, laptops, tablets, mobile), tiered support (Tier 1-3), onsite dispatch
-=======
    - **Helpdesk and Endpoint Support - 24/7**: 24/7 user support (phone/email), endpoint device management (desktops, laptops, tablets, mobile), tiered support (Tier 1-3), onsite dispatch. Use when: case indicates 24/7 support contract, after-hours support needed, or business context mentions round-the-clock coverage.
    - **Helpdesk and Endpoint - Standard**: Standard business hours user support, endpoint device management, tiered support. Use when: case during business hours, no 24/7 indicators, or standard support tier. DEFAULT to this if uncertain.
->>>>>>> 09f4cb83
    - **Application Administration**: Administrative support for${this.getApplicationListText()}, patch management, incident coordination
 
 16. APPLICATION SERVICE (OPTIONAL): If service_offering is "Application Administration", specify which application${this.getApplicationListPrompt()}
@@ -621,11 +613,7 @@
     "is_major_incident": false,
     "reasoning": "Service disruption explanation"
   },
-<<<<<<< HEAD
-  "service_offering": "Helpdesk and Endpoint Support",
-=======
   "service_offering": "Helpdesk and Endpoint - Standard",
->>>>>>> 09f4cb83
   "application_service": "Office 365" (optional, only if service_offering is "Application Administration")
 }
 </json_schema>
@@ -1520,12 +1508,8 @@
    - **Infrastructure and Cloud Management**: Server maintenance (physical/virtual/cloud), asset tracking, warranty management, license tracking
    - **Network Management**: Routers, switches, wireless networks, VoIP systems, Internet/Broadband, vendor coordination, failover redundancy
    - **Cybersecurity Management**: Security monitoring, firewall management, VPN management, endpoint security, threat assessments
-<<<<<<< HEAD
-   - **Helpdesk and Endpoint Support**: 24/7 user support (phone/email), endpoint device management (desktops, laptops, tablets, mobile), tiered support (Tier 1-3), onsite dispatch
-=======
    - **Helpdesk and Endpoint Support - 24/7**: 24/7 user support (phone/email), endpoint device management (desktops, laptops, tablets, mobile), tiered support (Tier 1-3), onsite dispatch. Use when: case indicates 24/7 support contract, after-hours support needed, or business context mentions round-the-clock coverage.
    - **Helpdesk and Endpoint - Standard**: Standard business hours user support, endpoint device management, tiered support. Use when: case during business hours, no 24/7 indicators, or standard support tier. DEFAULT to this if uncertain.
->>>>>>> 09f4cb83
    - **Application Administration**: Administrative support for${this.getApplicationListText()}, patch management, incident coordination
 
 16. APPLICATION SERVICE (OPTIONAL): If service_offering is "Application Administration", specify which application${this.getApplicationListPrompt()}
