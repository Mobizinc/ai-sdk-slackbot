--- conflicted
+++ resolved
@@ -5,10 +5,7 @@
 
 import { AnthropicChatService } from './anthropic-chat';
 import { anthropic, anthropicModel } from '../model-provider';
-<<<<<<< HEAD
 import { getFeatureFlags } from '../config/feature-flags';
-=======
->>>>>>> b9691d28
 import { getAnthropicClient, calculateCost as calculateAnthropicCost, formatUsageMetrics, calculateCacheHitRate } from '../anthropic-provider';
 import type Anthropic from '@anthropic-ai/sdk';
 import { getBusinessContextService, type BusinessEntityContext } from './business-context-service';
@@ -1036,11 +1033,8 @@
     } = options || {};
 
     const startTime = Date.now();
-<<<<<<< HEAD
     const flags = getFeatureFlags();
 
-=======
->>>>>>> b9691d28
     // Store case data for mismatch logging
     this.currentCaseData = caseData;
 
@@ -1099,7 +1093,6 @@
       kbArticles
     );
 
-<<<<<<< HEAD
     if (flags.refactorEnabled) {
       try {
         const chatService = AnthropicChatService.getInstance();
@@ -1167,73 +1160,6 @@
           error,
         );
       }
-=======
-    try {
-      const chatService = AnthropicChatService.getInstance();
-      const chatStart = Date.now();
-      console.log(
-        `[CaseClassifier] Using Anthropic chat fallback for case ${caseData.case_number}`,
-      );
-
-      const response = await chatService.send({
-        messages: [
-          {
-            role: "system",
-            content: this.buildSystemInstructions(),
-          },
-          {
-            role: "user",
-            content: prompt,
-          },
-        ],
-        maxSteps: 3,
-      });
-
-      const chatDuration = Date.now() - chatStart;
-      const text = response.outputText ?? extractAnthropicText(response.message);
-      if (!text) {
-        throw new Error("Anthropic chat response did not include text output");
-      }
-
-      const jsonMatch = text.match(/\{[\s\S]*\}/);
-      if (!jsonMatch) {
-        throw new Error("No JSON found in classification response (Anthropic chat)");
-      }
-
-      const classification = JSON.parse(jsonMatch[0]);
-      const validatedClassification = await this.validateClassification(classification);
-
-      const usage = response.usage;
-      if (usage) {
-        console.log(
-          `[CaseClassifier] Anthropic chat call completed in ${chatDuration}ms for case ${caseData.case_number} | ` +
-            `Input: ${usage.input_tokens} | Output: ${usage.output_tokens}`,
-        );
-      } else {
-        console.log(
-          `[CaseClassifier] Anthropic chat call completed in ${chatDuration}ms for case ${caseData.case_number}`,
-        );
-      }
-
-      return {
-        ...validatedClassification,
-        token_usage_input: usage?.input_tokens,
-        token_usage_output: usage?.output_tokens,
-        total_tokens:
-          (usage?.input_tokens ?? 0) + (usage?.output_tokens ?? 0),
-        model_used: anthropicModel ?? "anthropic",
-        llm_provider: "anthropic",
-        similar_cases: similarCases,
-        kb_articles: kbArticles,
-        similar_cases_count: similarCases.length,
-        kb_articles_count: kbArticles.length,
-      };
-    } catch (error) {
-      console.warn(
-        `[CaseClassifier] Anthropic chat fallback failed for ${caseData.case_number}, falling back to AI Gateway/OpenAI:`,
-        error,
-      );
->>>>>>> b9691d28
     }
 
     // All Anthropic methods failed - use fallback classification
