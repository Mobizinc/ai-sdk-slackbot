/**
 * Centralized Case Triage Service
 * Orchestrates the complete case classification workflow with caching, routing, and context enrichment
 *
 * This service consolidates triage functionality to be shared by:
 * - ServiceNow webhook (api/servicenow-webhook.ts)
 * - Slack bot passive monitoring (lib/handle-passive-messages.ts)
 * - Any future integrations
 *
 * Original: api/app/routers/webhooks.py:379-531 (servicenow_case_inbound_webhook)
 *
 * Flow:
 * 1. Validate incoming payload
 * 2. Record inbound payload to DB
 * 3. Determine workflow routing
 * 4. Check classification cache
 * 5. If cache miss:
 *    a. Fetch similar cases (Azure AI Search - BM25)
 *    b. Fetch KB articles (vector search)
 *    c. Get business context (company-specific rules)
 *    d. Run LLM classification
 *    e. Extract and store entities
 *    f. Format work note
 *    g. Store classification result
 * 6. Return classification with metadata
 */

import type {
  ServiceNowCaseWebhook,
  CaseClassificationRequest,
  CaseClassificationResult,
  SimilarCaseResult,
  KBArticleResult,
} from "../schemas/servicenow-webhook";
import { getCaseClassificationRepository } from "../db/repositories/case-classification-repository";
import { getWorkflowRouter } from "./workflow-router";
import { getCaseClassifier } from "./case-classifier";
import { createAzureSearchClient } from "./azure-search-client";
import { formatWorkNote } from "./work-note-formatter";
import { getCategorySyncService } from "./servicenow-category-sync";
import { getCmdbReconciliationService } from "./cmdb-reconciliation";
import { getCatalogRedirectHandler } from "./catalog-redirect-handler";
import { config } from "../config";
import type { NewCaseClassificationInbound, NewCaseClassificationResults, NewCaseDiscoveredEntities } from "../db/schema";

export interface CaseTriageOptions {
  /**
   * Enable classification caching
   * If true, checks for existing classification before running LLM
   */
  enableCaching?: boolean;

  /**
   * Enable similar case search
   * If true, fetches similar cases from Azure AI Search for context
   */
  enableSimilarCases?: boolean;

  /**
   * Enable KB article search
   * If true, fetches relevant KB articles for context
   */
  enableKBArticles?: boolean;

  /**
   * Enable business context enrichment
   * If true, enriches prompts with company-specific context
   */
  enableBusinessContext?: boolean;

  /**
   * Enable workflow routing
   * If true, uses WorkflowRouter to determine classification approach
   */
  enableWorkflowRouting?: boolean;

  /**
   * Enable ServiceNow work note writing
   * If true, writes classification results back to ServiceNow
   */
  writeToServiceNow?: boolean;

  /**
   * Enable catalog redirect for HR requests
   * If true, automatically redirects misrouted HR requests to catalog items
   */
  enableCatalogRedirect?: boolean;

  /**
   * Max retry attempts for classification
   */
  maxRetries?: number;
}

export interface CaseTriageResult {
  caseNumber: string;
  caseSysId: string;
  workflowId: string;
  classification: CaseClassificationResult;
  similarCases: SimilarCaseResult[];
  kbArticles: KBArticleResult[];
  servicenowUpdated: boolean;
  updateError?: string;
  processingTimeMs: number;
  entitiesDiscovered: number;
  cmdbReconciliation?: any; // TODO: Import proper type from cmdb-reconciliation
  cached: boolean;
  cacheReason?: string;
  // ITSM record type fields
  incidentCreated: boolean;
  incidentNumber?: string;
  incidentSysId?: string;
  incidentUrl?: string;
  problemCreated: boolean;
  problemNumber?: string;
  problemSysId?: string;
  problemUrl?: string;
  recordTypeSuggestion?: {
    type: string;
    is_major_incident: boolean;
    reasoning: string;
  };
  // Catalog redirect fields
  catalogRedirected: boolean;
  catalogRedirectReason?: string;
  catalogItemsProvided?: number;
}

export class CaseTriageService {
  private repository = getCaseClassificationRepository();
  private workflowRouter = getWorkflowRouter();
  private classifier = getCaseClassifier();
  private azureSearchClient = createAzureSearchClient();
  private categorySyncService = getCategorySyncService();
  private catalogRedirectHandler = getCatalogRedirectHandler();

  /**
   * Execute complete case triage workflow
   *
   * Original: api/app/routers/webhooks.py:379-531
   */
  async triageCase(
    webhook: ServiceNowCaseWebhook,
    options: CaseTriageOptions = {}
  ): Promise<CaseTriageResult> {
    const startTime = Date.now();

    // Default options (matching original behavior)
    const {
      enableCaching = true,
      enableSimilarCases = true,
      enableKBArticles = true,
      enableBusinessContext = true,
      enableWorkflowRouting = true,
      writeToServiceNow = process.env.CASE_CLASSIFICATION_WRITE_NOTES === "true",
      enableCatalogRedirect = process.env.CATALOG_REDIRECT_ENABLED === "true",
      maxRetries = parseInt(process.env.CASE_CLASSIFICATION_MAX_RETRIES || "3"),
    } = options;

    console.log(`[Case Triage] Starting triage for case ${webhook.case_number}`);

    try {
      // Step 0: Idempotency check - return existing result if processed recently
      // This prevents duplicate work if QStash retries after partial success
      if (enableCaching) {
        const recentResult = await this.checkRecentClassification(
          webhook.case_number,
          5 // minutes
        );

        if (recentResult) {
          const processingTime = Date.now() - startTime;
          console.log(
            `[Case Triage] Idempotency check: ${webhook.case_number} was processed ` +
            `${Math.round((Date.now() - recentResult.classifiedAt.getTime()) / 1000)}s ago - ` +
            `returning cached result (${processingTime}ms)`
          );

          return {
            ...recentResult,
            cached: true,
            cacheReason: "Recently processed - idempotency guard (prevents duplicate work from retries)",
            processingTimeMs: processingTime,
          };
        }
      }

      // Step 1: Record inbound payload
      const inboundId = await this.recordInboundPayload(webhook);

      // Step 2: Determine workflow routing
      const workflowDecision = enableWorkflowRouting
        ? this.workflowRouter.determineWorkflow({
            assignmentGroup: webhook.assignment_group,
            category: webhook.category,
            subcategory: webhook.subcategory,
            priority: webhook.priority,
            state: webhook.state,
            caseNumber: webhook.case_number,
            description: webhook.short_description + " " + (webhook.description || ""),
          })
        : { workflowId: "default", ruleMatched: false };

      console.log(
        `[Case Triage] Workflow: ${workflowDecision.workflowId} ` +
          `(rule matched: ${workflowDecision.ruleMatched})`
      );

      // Step 3: Check classification cache
      if (enableCaching) {
        const cachedResult = await this.checkClassificationCache(
          webhook.case_number,
          workflowDecision.workflowId,
          webhook.assignment_group,
          webhook.assignment_group_sys_id
        );

        if (cachedResult) {
          // Mark inbound as processed (using cached result)
          if (inboundId) {
            await this.repository.markPayloadAsProcessed(
              inboundId,
              workflowDecision.workflowId
            );
          }

          const processingTime = Date.now() - startTime;
          console.log(
            `[Case Triage] Using cached classification for ${webhook.case_number} ` +
              `(${processingTime}ms saved)`
          );

          return {
            ...cachedResult,
            cached: true,
            cacheReason: "Existing classification found for case + workflow + assignment group",
            processingTimeMs: processingTime,
          };
        }
      }

      // Step 4: Fetch ServiceNow categories from database cache (TABLE-SPECIFIC for dual categorization)
      const categoriesStart = Date.now();
      const categoriesData = await this.categorySyncService.getCategoriesForClassifier(
        13 // maxAgeHours
      );
      const categoriesTime = Date.now() - categoriesStart;

      if (categoriesData.isStale) {
        console.warn('[Case Triage] Categories are stale - consider running sync');
      }

      console.log(
        `[Case Triage] Using categories from ${categoriesData.tablesCovered.length}/2 ITSM tables: ` +
        `Cases (${categoriesData.caseCategories.length} categories), ` +
        `Incidents (${categoriesData.incidentCategories.length} categories) (${categoriesTime}ms)`
      );

      // Step 5: Convert webhook to classification request
      const classificationRequest = this.webhookToClassificationRequest(webhook);

      // Note: Similar cases and KB articles are fetched by the classifier internally
      // The classifier uses the new Azure Search client with vector search and MSP attribution

      // Step 6: Set real ServiceNow categories in classifier (TABLE-SPECIFIC)
      this.classifier.setCategories(
        categoriesData.caseCategories,
        categoriesData.incidentCategories,
        categoriesData.caseSubcategories,
        categoriesData.incidentSubcategories
      );

      // Step 6.5: Fetch company-specific application services (dynamic, scales for all clients)
      if (webhook.company) {
        try {
          const { serviceNowClient } = await import("../tools/servicenow");
          const applicationsStart = Date.now();
          const companyApplications = await serviceNowClient.getApplicationServicesForCompany({
            companySysId: webhook.company,
            parentServiceOffering: "Application Administration",
            limit: 100
          });
          const applicationsTime = Date.now() - applicationsStart;

          if (companyApplications.length > 0) {
            this.classifier.setApplicationServices(companyApplications);
            console.log(
              `[Case Triage] Loaded ${companyApplications.length} application services ` +
              `for company ${webhook.account_id || webhook.company} (${applicationsTime}ms)`
            );
          } else {
            console.log(
              `[Case Triage] No application services found for company ${webhook.account_id || webhook.company} ` +
              `- using generic application list in prompt`
            );
          }
        } catch (error) {
          console.warn(
            `[Case Triage] Failed to fetch application services for company ${webhook.company}:`,
            error
          );
          // Continue with classification - classifier will use generic fallback
        }
      } else {
        console.log(
          `[Case Triage] No company sys_id available - using generic application list in prompt`
        );
      }

      // Step 7: Perform classification with retry logic (using real ServiceNow categories)
      const classificationStart = Date.now();
      let classificationResult: any | null = null;
      let lastError: Error | null = null;

      for (let attempt = 1; attempt <= maxRetries; attempt++) {
        try {
          classificationResult = await this.classifier.classifyCaseEnhanced({
            case_number: webhook.case_number,
            sys_id: webhook.sys_id,
            short_description: webhook.short_description,
            description: webhook.description,
            assignment_group: webhook.assignment_group,
            urgency: webhook.urgency,
            current_category: webhook.category,
            priority: webhook.priority,
            state: webhook.state,
            company: webhook.company,
            company_name: webhook.account_id, // Use account_id as company_name
          });

          if (classificationResult) {
            console.log(
              `[Case Triage] Classification successful on attempt ${attempt}/${maxRetries}`
            );
            break;
          }
        } catch (error) {
          lastError = error as Error;
          console.warn(
            `[Case Triage] Classification attempt ${attempt}/${maxRetries} failed:`,
            error
          );

          if (attempt < maxRetries) {
            // Exponential backoff
            const backoffMs = Math.pow(2, attempt) * 1000;
            await new Promise((resolve) => setTimeout(resolve, backoffMs));
          }
        }
      }

      if (!classificationResult) {
        // Mark inbound as failed
        if (inboundId) {
          await this.repository.markPayloadAsProcessed(
            inboundId,
            workflowDecision.workflowId,
            lastError?.message || "Classification failed after retries"
          );
        }

        throw new Error(
          `Classification failed after ${maxRetries} attempts: ${lastError?.message}`
        );
      }

      const classificationTime = Date.now() - classificationStart;

      // Step 9: Format work note
      const workNoteContent = formatWorkNote(classificationResult);

      // DECLARE ITSM tracking variables early (before Step 11)
      let incidentCreated = false;
      let incidentNumber: string | undefined;
      let incidentSysId: string | undefined;
      let incidentUrl: string | undefined;
      let problemCreated = false;
      let problemNumber: string | undefined;
      let problemSysId: string | undefined;
      let problemUrl: string | undefined;

      // Step 10: Write to ServiceNow (if enabled)
      let servicenowUpdated = false;
      let updateError: string | undefined;

      if (writeToServiceNow) {
        try {
          const { serviceNowClient } = await import("../tools/servicenow");
          await serviceNowClient.addCaseWorkNote(webhook.sys_id, workNoteContent);
          servicenowUpdated = true;
          console.log(`[Case Triage] Work note written to ServiceNow for ${webhook.case_number}`);
        } catch (error) {
          updateError = error instanceof Error ? error.message : "Unknown error";
          console.error("[Case Triage] Failed to write work note to ServiceNow:", error);
        }
      }

      // Step 11: Store classification result
      const processingTime = Date.now() - startTime;

      await this.storeClassificationResult({
        caseNumber: webhook.case_number,
        workflowId: workflowDecision.workflowId,
        classification: classificationResult,
        processingTimeMs: processingTime,
        servicenowUpdated,
        // ITSM record tracking (for idempotency)
        incidentNumber,
        incidentSysId,
        incidentUrl,
        problemNumber,
        problemSysId,
        problemUrl,
      });

      // Step 12: Store discovered entities
      const entitiesStored = await this.storeDiscoveredEntities(
        webhook.case_number,
        webhook.sys_id,
        classificationResult
      );

      // Step 12.5: CMDB Reconciliation (if enabled)
      let cmdbReconciliationResults = null;
      if (config.cmdbReconciliationEnabled) {
        try {
          const cmdbService = getCmdbReconciliationService();
          cmdbReconciliationResults = await cmdbService.reconcileEntities({
            caseNumber: webhook.case_number,
            caseSysId: webhook.sys_id,
            entities: classificationResult.technical_entities || {
              ip_addresses: [],
              systems: [],
              users: [],
              software: [],
              error_codes: [],
              network_devices: [],
            },
          });
          console.log(`[Case Triage] CMDB reconciliation completed for ${webhook.case_number}:`, {
            total: cmdbReconciliationResults.totalEntities,
            matched: cmdbReconciliationResults.matched,
            unmatched: cmdbReconciliationResults.unmatched,
            skipped: cmdbReconciliationResults.skipped,
          });
        } catch (error) {
          console.error(`[Case Triage] CMDB reconciliation failed for ${webhook.case_number}:`, error);
          // Don't fail the entire triage process, just log the error
        }
      }
<<<<<<< HEAD

      // Step 13: Check record type suggestion and auto-create Incident/Problem if needed
      let incidentCreated = false;
      let incidentNumber: string | undefined;
      let incidentSysId: string | undefined;
      let incidentUrl: string | undefined;
      let problemCreated = false;
      let problemNumber: string | undefined;
      let problemSysId: string | undefined;
      let problemUrl: string | undefined;
=======
>>>>>>> 09f4cb83

      // Step 13: Check record type suggestion and auto-create Incident/Problem if needed
      if (classificationResult.record_type_suggestion) {
        const suggestion = classificationResult.record_type_suggestion;

        console.log(
          `[Case Triage] Record type suggested: ${suggestion.type}` +
            `${suggestion.type === "Incident" ? ` (Major: ${suggestion.is_major_incident})` : ""}`
        );

        // Create Incident for service disruptions
        if (suggestion.type === 'Incident') {
<<<<<<< HEAD
          try {
            const { serviceNowClient } = await import("../tools/servicenow");

            // DUAL CATEGORIZATION: Use incident-specific category if provided, otherwise fall back to case category
            const incidentCategory =
              classificationResult.incident_category || classificationResult.category;
            const incidentSubcategory =
              classificationResult.incident_subcategory || classificationResult.subcategory;

            console.log(
              `[Case Triage] Creating Incident with category: ${incidentCategory}` +
                `${incidentSubcategory ? ` > ${incidentSubcategory}` : ""}` +
                `${classificationResult.incident_category ? " (incident-specific)" : " (fallback to case category)"}`
            );

            // SERVICE OFFERING LINKING: Query ServiceNow for Service Offering sys_id
            let businessServiceSysId = webhook.business_service; // Default to webhook value
            if (classificationResult.service_offering) {
              try {
                console.log(
                  `[Case Triage] Looking up Service Offering: "${classificationResult.service_offering}"`
                );
                const serviceOffering = await serviceNowClient.getServiceOffering(
                  classificationResult.service_offering
                );
                if (serviceOffering) {
                  businessServiceSysId = serviceOffering.sys_id;
                  console.log(
                    `[Case Triage] Linked Service Offering: ${serviceOffering.name} (${serviceOffering.sys_id})`
                  );
                } else {
                  console.warn(
                    `[Case Triage] Service Offering "${classificationResult.service_offering}" not found in ServiceNow`
                  );
                }
              } catch (error) {
                console.error(`[Case Triage] Failed to lookup Service Offering:`, error);
                // Continue with incident creation even if Service Offering lookup fails
              }
            }

            // Create Incident record with full company/context information
            const incidentResult = await serviceNowClient.createIncidentFromCase({
=======
          // ASSIGNMENT GROUP FILTER: Only create incidents for allowed groups
          if (!webhook.assignment_group || !config.incidentCreationAllowedGroups.includes(webhook.assignment_group)) {
            console.log(
              `[Case Triage] Skipping incident creation for ${webhook.case_number} - ` +
              `assignment group "${webhook.assignment_group || 'undefined'}" not in allowed list: ` +
              `[${config.incidentCreationAllowedGroups.join(", ")}]`
            );
          } else {
            try {
              const { serviceNowClient } = await import("../tools/servicenow");

              // IDEMPOTENCY CHECK: Does incident already exist for this case?
              const existingIncident = await serviceNowClient.getIncidentByParentCase(
                webhook.sys_id
              );

            if (existingIncident) {
              console.log(
                `[Case Triage] Incident already exists: ${existingIncident.number} ` +
                `(created from previous run) - skipping creation`
              );

              // Return existing incident info (don't create duplicate)
              incidentCreated = false; // Was created previously, not in THIS run
              incidentNumber = existingIncident.number;
              incidentSysId = existingIncident.sys_id;
              incidentUrl = existingIncident.url;
            } else {
              // DUAL CATEGORIZATION: Use incident-specific category if provided, otherwise fall back to case category
              const incidentCategory =
                classificationResult.incident_category || classificationResult.category;
              const incidentSubcategory =
                classificationResult.incident_subcategory || classificationResult.subcategory;

              console.log(
                `[Case Triage] Creating Incident with category: ${incidentCategory}` +
                  `${incidentSubcategory ? ` > ${incidentSubcategory}` : ""}` +
                  `${classificationResult.incident_category ? " (incident-specific)" : " (fallback to case category)"}`
              );

              // SERVICE OFFERING LINKING: Query ServiceNow for Service Offering sys_id
              let businessServiceSysId = webhook.business_service; // Default to webhook value
              if (classificationResult.service_offering) {
                try {
                  console.log(
                    `[Case Triage] Looking up Service Offering: "${classificationResult.service_offering}"`
                  );
                  const serviceOffering = await serviceNowClient.getServiceOffering(
                    classificationResult.service_offering
                  );
                  if (serviceOffering) {
                    businessServiceSysId = serviceOffering.sys_id;
                    console.log(
                      `[Case Triage] Linked Service Offering: ${serviceOffering.name} (${serviceOffering.sys_id})`
                    );
                  } else {
                    console.warn(
                      `[Case Triage] Service Offering "${classificationResult.service_offering}" not found in ServiceNow`
                    );
                  }
                } catch (error) {
                  console.error(`[Case Triage] Failed to lookup Service Offering:`, error);
                  // Continue with incident creation even if Service Offering lookup fails
                }
              }

              // Create Incident record with full company/context information
              const incidentResult = await serviceNowClient.createIncidentFromCase({
>>>>>>> 09f4cb83
              caseSysId: webhook.sys_id,
              caseNumber: webhook.case_number,
              category: incidentCategory,
              subcategory: incidentSubcategory,
              shortDescription: webhook.short_description,
              description: webhook.description,
              urgency: webhook.urgency,
              priority: webhook.priority,
              callerId: webhook.caller_id,
              assignmentGroup: webhook.assignment_group,
              assignedTo: webhook.assigned_to,
              isMajorIncident: suggestion.is_major_incident,
              // Company/Account context (prevents orphaned incidents)
              company: webhook.company,
              account: webhook.account || webhook.account_id,
              businessService: businessServiceSysId, // Use looked-up Service Offering sys_id
              location: webhook.location,
              // Contact information
              contact: webhook.contact,
              contactType: webhook.contact_type,
              openedBy: webhook.opened_by,
              // Technical context
              cmdbCi: webhook.cmdb_ci || webhook.configuration_item,
              // Multi-tenancy / Domain separation
              sysDomain: webhook.sys_domain,
              sysDomainPath: webhook.sys_domain_path,
<<<<<<< HEAD
            });

            incidentCreated = true;
            incidentNumber = incidentResult.incident_number;
            incidentSysId = incidentResult.incident_sys_id;
            incidentUrl = incidentResult.incident_url;

            // Update case with incident reference (bidirectional link)
            // This makes the incident appear in "Related Records > Incident" tab
            await serviceNowClient.updateCase(webhook.sys_id, {
              incident: incidentSysId,
            });

            // Add work note to parent Case
            const workNote =
              `🚨 ${suggestion.is_major_incident ? 'MAJOR ' : ''}INCIDENT CREATED\n\n` +
              `Incident: ${incidentNumber}\n` +
              `Reason: ${suggestion.reasoning}\n\n` +
              `Category: ${classificationResult.category}` +
              `${classificationResult.subcategory ? ` > ${classificationResult.subcategory}` : ""}\n\n` +
              `${suggestion.is_major_incident ? "⚠️ MAJOR INCIDENT - Immediate escalation required\n\n" : ""}` +
              `Link: ${incidentUrl}`;

            await serviceNowClient.addCaseWorkNote(webhook.sys_id, workNote);

            console.log(
              `[Case Triage] Created ${suggestion.is_major_incident ? 'MAJOR ' : ''}` +
              `Incident ${incidentNumber} from Case ${webhook.case_number}`
            );
          } catch (error) {
            console.error("[Case Triage] Failed to create Incident:", error);
            // Don't fail the entire triage - log error but continue
          }
        } else if (suggestion.type === 'Problem') {
          // Create Problem for root cause analysis
          try {
            const { serviceNowClient } = await import('../tools/servicenow');

            // DUAL CATEGORIZATION: Use incident-specific category if provided, otherwise fall back to case category
            const problemCategory = classificationResult.incident_category || classificationResult.category;
            const problemSubcategory = classificationResult.incident_subcategory || classificationResult.subcategory;

            console.log(
              `[Case Triage] Creating Problem with category: ${problemCategory}` +
              `${problemSubcategory ? ` > ${problemSubcategory}` : ''}` +
              `${classificationResult.incident_category ? ' (incident-specific)' : ' (fallback to case category)'}`
            );

            // SERVICE OFFERING LINKING: Query ServiceNow for Service Offering sys_id
            let businessServiceSysId = webhook.business_service; // Default to webhook value
            if (classificationResult.service_offering) {
              try {
                console.log(
                  `[Case Triage] Looking up Service Offering: "${classificationResult.service_offering}"`
                );
                const serviceOffering = await serviceNowClient.getServiceOffering(
                  classificationResult.service_offering
                );
                if (serviceOffering) {
                  businessServiceSysId = serviceOffering.sys_id;
                  console.log(
                    `[Case Triage] Linked Service Offering: ${serviceOffering.name} (${serviceOffering.sys_id})`
                  );
                } else {
                  console.warn(
                    `[Case Triage] Service Offering "${classificationResult.service_offering}" not found in ServiceNow`
                  );
                }
              } catch (error) {
                console.error(`[Case Triage] Failed to lookup Service Offering:`, error);
                // Continue with problem creation even if Service Offering lookup fails
              }
            }

            // Create Problem record with full company/context information
            const problemResult = await serviceNowClient.createProblemFromCase({
              caseSysId: webhook.sys_id,
              caseNumber: webhook.case_number,
              category: problemCategory,
              subcategory: problemSubcategory,
              shortDescription: webhook.short_description,
              description: webhook.description,
              urgency: webhook.urgency,
              priority: webhook.priority,
              callerId: webhook.caller_id,
              assignmentGroup: webhook.assignment_group,
              assignedTo: webhook.assigned_to,
              firstReportedBy: webhook.sys_id, // Reference to the Case that first reported this problem
              // Company/Account context (prevents orphaned problems)
              company: webhook.company,
              account: webhook.account || webhook.account_id,
              businessService: businessServiceSysId, // Use looked-up Service Offering sys_id
              location: webhook.location,
              // Contact information
              contact: webhook.contact,
              contactType: webhook.contact_type,
              openedBy: webhook.opened_by,
              // Technical context
              cmdbCi: webhook.cmdb_ci || webhook.configuration_item,
              // Multi-tenancy / Domain separation
              sysDomain: webhook.sys_domain,
              sysDomainPath: webhook.sys_domain_path,
            });

            problemCreated = true;
            problemNumber = problemResult.problem_number;
            problemSysId = problemResult.problem_sys_id;
            problemUrl = problemResult.problem_url;

            // Update case with problem reference (bidirectional link)
            // This makes the problem appear in "Related Records > Problem" tab
            await serviceNowClient.updateCase(webhook.sys_id, {
              problem: problemSysId
            });

            // Add work note to parent Case
            const workNote =
              `🔍 PROBLEM CREATED\n\n` +
              `Problem: ${problemNumber}\n` +
              `Reason: ${suggestion.reasoning}\n\n` +
              `Category: ${classificationResult.category}` +
              `${classificationResult.subcategory ? ` > ${classificationResult.subcategory}` : ''}\n\n` +
              `Link: ${problemUrl}`;

            await serviceNowClient.addCaseWorkNote(webhook.sys_id, workNote);

            console.log(
              `[Case Triage] Created Problem ${problemNumber} from Case ${webhook.case_number}`
=======
              });

              incidentCreated = true;
              incidentNumber = incidentResult.incident_number;
              incidentSysId = incidentResult.incident_sys_id;
              incidentUrl = incidentResult.incident_url;

              // Update case with incident reference (bidirectional link)
              // This makes the incident appear in "Related Records > Incident" tab
              await serviceNowClient.updateCase(webhook.sys_id, {
                incident: incidentSysId,
              });

              // Add work note to parent Case
              const workNote =
                `🚨 ${suggestion.is_major_incident ? 'MAJOR ' : ''}INCIDENT CREATED\n\n` +
                `Incident: ${incidentNumber}\n` +
                `Reason: ${suggestion.reasoning}\n\n` +
                `Category: ${classificationResult.category}` +
                `${classificationResult.subcategory ? ` > ${classificationResult.subcategory}` : ""}\n\n` +
                `${suggestion.is_major_incident ? "⚠️ MAJOR INCIDENT - Immediate escalation required\n\n" : ""}` +
                `Link: ${incidentUrl}`;

              await serviceNowClient.addCaseWorkNote(webhook.sys_id, workNote);

              console.log(
                `[Case Triage] Created ${suggestion.is_major_incident ? 'MAJOR ' : ''}` +
                `Incident ${incidentNumber} from Case ${webhook.case_number}`
              );
            }
          } catch (error) {
            console.error("[Case Triage] Failed to create Incident:", error);
            // Don't fail the entire triage - log error but continue
          }
          }
        } else if (suggestion.type === 'Problem') {
          // ASSIGNMENT GROUP FILTER: Only create problems for allowed groups
          if (!webhook.assignment_group || !config.incidentCreationAllowedGroups.includes(webhook.assignment_group)) {
            console.log(
              `[Case Triage] Skipping problem creation for ${webhook.case_number} - ` +
              `assignment group "${webhook.assignment_group || 'undefined'}" not in allowed list: ` +
              `[${config.incidentCreationAllowedGroups.join(", ")}]`
>>>>>>> 09f4cb83
            );
          } else {
            // Create Problem for root cause analysis
            try {
              const { serviceNowClient } = await import('../tools/servicenow');

              // IDEMPOTENCY CHECK: Does problem already exist for this case?
              const existingProblem = await serviceNowClient.getProblemByParentCase(
                webhook.sys_id
              );

            if (existingProblem) {
              console.log(
                `[Case Triage] Problem already exists: ${existingProblem.number} ` +
                `(created from previous run) - skipping creation`
              );

              // Return existing problem info (don't create duplicate)
              problemCreated = false; // Was created previously, not in THIS run
              problemNumber = existingProblem.number;
              problemSysId = existingProblem.sys_id;
              problemUrl = existingProblem.url;
            } else {
              // DUAL CATEGORIZATION: Use incident-specific category if provided, otherwise fall back to case category
              const problemCategory = classificationResult.incident_category || classificationResult.category;
              const problemSubcategory = classificationResult.incident_subcategory || classificationResult.subcategory;

              console.log(
                `[Case Triage] Creating Problem with category: ${problemCategory}` +
                `${problemSubcategory ? ` > ${problemSubcategory}` : ''}` +
                `${classificationResult.incident_category ? ' (incident-specific)' : ' (fallback to case category)'}`
              );

              // SERVICE OFFERING LINKING: Query ServiceNow for Service Offering sys_id
              let businessServiceSysId = webhook.business_service; // Default to webhook value
              if (classificationResult.service_offering) {
                try {
                  console.log(
                    `[Case Triage] Looking up Service Offering: "${classificationResult.service_offering}"`
                  );
                  const serviceOffering = await serviceNowClient.getServiceOffering(
                    classificationResult.service_offering
                  );
                  if (serviceOffering) {
                    businessServiceSysId = serviceOffering.sys_id;
                    console.log(
                      `[Case Triage] Linked Service Offering: ${serviceOffering.name} (${serviceOffering.sys_id})`
                    );
                  } else {
                    console.warn(
                      `[Case Triage] Service Offering "${classificationResult.service_offering}" not found in ServiceNow`
                    );
                  }
                } catch (error) {
                  console.error(`[Case Triage] Failed to lookup Service Offering:`, error);
                  // Continue with problem creation even if Service Offering lookup fails
                }
              }

              // Create Problem record with full company/context information
              const problemResult = await serviceNowClient.createProblemFromCase({
              caseSysId: webhook.sys_id,
              caseNumber: webhook.case_number,
              category: problemCategory,
              subcategory: problemSubcategory,
              shortDescription: webhook.short_description,
              description: webhook.description,
              urgency: webhook.urgency,
              priority: webhook.priority,
              callerId: webhook.caller_id,
              assignmentGroup: webhook.assignment_group,
              assignedTo: webhook.assigned_to,
              firstReportedBy: webhook.sys_id, // Reference to the Case that first reported this problem
              // Company/Account context (prevents orphaned problems)
              company: webhook.company,
              account: webhook.account || webhook.account_id,
              businessService: businessServiceSysId, // Use looked-up Service Offering sys_id
              location: webhook.location,
              // Contact information
              contact: webhook.contact,
              contactType: webhook.contact_type,
              openedBy: webhook.opened_by,
              // Technical context
              cmdbCi: webhook.cmdb_ci || webhook.configuration_item,
              // Multi-tenancy / Domain separation
              sysDomain: webhook.sys_domain,
              sysDomainPath: webhook.sys_domain_path,
              });

              problemCreated = true;
              problemNumber = problemResult.problem_number;
              problemSysId = problemResult.problem_sys_id;
              problemUrl = problemResult.problem_url;

              // Update case with problem reference (bidirectional link)
              // This makes the problem appear in "Related Records > Problem" tab
              await serviceNowClient.updateCase(webhook.sys_id, {
                problem: problemSysId
              });

              // Add work note to parent Case
              const workNote =
                `🔍 PROBLEM CREATED\n\n` +
                `Problem: ${problemNumber}\n` +
                `Reason: ${suggestion.reasoning}\n\n` +
                `Category: ${classificationResult.category}` +
                `${classificationResult.subcategory ? ` > ${classificationResult.subcategory}` : ''}\n\n` +
                `Link: ${problemUrl}`;

              await serviceNowClient.addCaseWorkNote(webhook.sys_id, workNote);

              console.log(
                `[Case Triage] Created Problem ${problemNumber} from Case ${webhook.case_number}`
              );
            }
          } catch (error) {
            console.error('[Case Triage] Failed to create Problem:', error);
            // Don't fail the entire triage - log error but continue
          }
          }
        } else if (suggestion.type === 'Change') {
          // Log but don't auto-create (Changes require CAB approval)
          console.log(
            `[Case Triage] Change suggested for ${webhook.case_number} - ` +
              `manual Change Management process required`
          );
        }
      }

      // Step 14: Check for catalog redirect (HR requests submitted incorrectly)
      let catalogRedirected = false;
      let catalogRedirectReason: string | undefined;
      let catalogItemsProvided = 0;

      if (enableCatalogRedirect && !incidentCreated && !problemCreated) {
        try {
          console.log(`[Case Triage] Checking catalog redirect for ${webhook.case_number}`);

          const redirectResult = await this.catalogRedirectHandler.processCase({
            caseNumber: webhook.case_number,
            caseSysId: webhook.sys_id,
            shortDescription: webhook.short_description,
            description: webhook.description,
            category: classificationResult.category,
            subcategory: classificationResult.subcategory,
            companyId: webhook.company,
            submittedBy: webhook.caller_id,
            clientName: webhook.account_id, // Use account_id as client name
          });

          if (redirectResult.redirected) {
            catalogRedirected = true;
            catalogItemsProvided = redirectResult.catalogItems.length;
            catalogRedirectReason =
              `HR request detected and redirected to catalog. ` +
              `${redirectResult.caseClosed ? "Case automatically closed." : "Work note added."}`;

            console.log(
              `[Case Triage] Catalog redirect successful for ${webhook.case_number}: ` +
                `${catalogItemsProvided} catalog items provided, ` +
                `case closed: ${redirectResult.caseClosed}`
            );
          }
        } catch (error) {
          console.error(`[Case Triage] Catalog redirect failed for ${webhook.case_number}:`, error);
          // Don't fail the entire triage - log error but continue
        }
      }

      // Step 15: Mark inbound as processed
      if (inboundId) {
        await this.repository.markPayloadAsProcessed(
          inboundId,
          workflowDecision.workflowId
        );
      }

      // Step 16: Check for business intelligence escalation (non-BAU cases)
      if (classificationResult.business_intelligence) {
        try {
          const { getEscalationService } = await import('./escalation-service');
          const escalationService = getEscalationService();

          await escalationService.checkAndEscalate({
            caseNumber: webhook.case_number,
            caseSysId: webhook.sys_id,
            classification: classificationResult,
            caseData: {
              short_description: webhook.short_description,
              description: webhook.description,
              priority: webhook.priority,
              urgency: webhook.urgency,
              state: webhook.state,
            },
            assignedTo: webhook.assigned_to,
            assignmentGroup: webhook.assignment_group,
            companyName: webhook.account_id, // Use account_id as company name
          });

          console.log(`[Case Triage] Escalation check completed for ${webhook.case_number}`);
        } catch (error) {
          console.error(`[Case Triage] Escalation failed for ${webhook.case_number}:`, error);
          // Don't fail the entire triage - log error but continue
        }
      }

      // Log timing breakdown for performance analysis
      const storageTime = Date.now() - startTime - classificationTime - categoriesTime;
      console.log(
        `[Case Triage] Timing breakdown: ` +
        `categories=${categoriesTime}ms, classification=${classificationTime}ms, ` +
        `storage/updates=${storageTime}ms, total=${processingTime}ms`
      );

      console.log(
        `[Case Triage] Completed triage for ${webhook.case_number}: ` +
          `${classificationResult.category || "Unknown"}` +
          `${classificationResult.subcategory ? ` > ${classificationResult.subcategory}` : ""}` +
          ` (${Math.round((classificationResult.confidence_score || 0) * 100)}% confidence) ` +
          `in ${processingTime}ms` +
          `${incidentCreated ? ` | Incident ${incidentNumber} created` : ''}` +
          `${problemCreated ? ` | Problem ${problemNumber} created` : ''}` +
          `${catalogRedirected ? ` | Redirected to catalog (${catalogItemsProvided} items)` : ''}`
      );

      return {
        caseNumber: webhook.case_number,
        caseSysId: webhook.sys_id,
        workflowId: workflowDecision.workflowId,
        classification: classificationResult,
        similarCases: classificationResult.similar_cases || [],
        kbArticles: classificationResult.kb_articles || [],
        servicenowUpdated,
        updateError,
        processingTimeMs: processingTime,
        entitiesDiscovered: entitiesStored,
        cmdbReconciliation: cmdbReconciliationResults,
        cached: false,
        incidentCreated,
        incidentNumber,
        incidentSysId,
        incidentUrl,
        problemCreated,
        problemNumber,
        problemSysId,
        problemUrl,
        recordTypeSuggestion: classificationResult.record_type_suggestion,
        catalogRedirected,
        catalogRedirectReason,
        catalogItemsProvided,
      };
    } catch (error) {
      console.error(`[Case Triage] Failed to triage case ${webhook.case_number}:`, error);
      throw error;
    }
  }

  /**
   * Record inbound webhook payload to database
   *
   * Original: api/app/services/classification_store.py:record_inbound_case
   */
  private async recordInboundPayload(webhook: ServiceNowCaseWebhook): Promise<number | null> {
    try {
      const inboundData: NewCaseClassificationInbound = {
        caseNumber: webhook.case_number,
        caseSysId: webhook.sys_id,
        rawPayload: webhook as any,
        routingContext: {
          assignmentGroup: webhook.assignment_group,
          assignedTo: webhook.assigned_to,
          category: webhook.category,
          subcategory: webhook.subcategory,
          priority: webhook.priority,
          state: webhook.state,
        },
      };

      await this.repository.saveInboundPayload(inboundData);

      // Get the inserted record to return its ID
      const unprocessed = await this.repository.getUnprocessedPayload(webhook.case_number);
      return unprocessed?.id || null;
    } catch (error) {
      console.error("[Case Triage] Failed to record inbound payload:", error);
      return null;
    }
  }

  /**
   * Check if case was classified very recently (idempotency guard)
   *
   * This is separate from the workflow/assignment-based cache check.
   * It prevents duplicate work when QStash retries after a partial success.
   *
   * Returns classification if created within the specified time window.
   */
  private async checkRecentClassification(
    caseNumber: string,
    withinMinutes: number
  ): Promise<(CaseTriageResult & { classifiedAt: Date }) | null> {
    try {
      const latestResult = await this.repository.getLatestClassificationResult(caseNumber);

      if (!latestResult) {
        return null;
      }

      // Check if classification is recent
      const ageMs = Date.now() - latestResult.createdAt.getTime();
      const ageMinutes = ageMs / 60000;

      if (ageMinutes > withinMinutes) {
        return null; // Too old for idempotency guard
      }

      console.log(
        `[Case Triage] Recent classification found for ${caseNumber} ` +
        `(${Math.round(ageMinutes * 60)}s ago)`
      );

      const cachedClassification = latestResult.classificationJson as any;

      return {
        caseNumber,
        caseSysId: (cachedClassification as any).sys_id || "",
        workflowId: latestResult.workflowId,
        classification: cachedClassification,
        similarCases: ((cachedClassification as any).similar_cases || []) as SimilarCaseResult[],
        kbArticles: ((cachedClassification as any).kb_articles || []) as KBArticleResult[],
        servicenowUpdated: latestResult.servicenowUpdated,
        processingTimeMs: latestResult.processingTimeMs,
        entitiesDiscovered: latestResult.entitiesCount,
        cached: true,
<<<<<<< HEAD
        incidentCreated: false,
        problemCreated: false,
=======
        incidentCreated: false, // Was created in previous run, not THIS run
        incidentNumber: latestResult.incidentNumber ?? undefined,
        incidentSysId: latestResult.incidentSysId ?? undefined,
        incidentUrl: latestResult.incidentUrl ?? undefined,
        problemCreated: false, // Was created in previous run, not THIS run
        problemNumber: latestResult.problemNumber ?? undefined,
        problemSysId: latestResult.problemSysId ?? undefined,
        problemUrl: latestResult.problemUrl ?? undefined,
>>>>>>> 09f4cb83
        catalogRedirected: false,
        recordTypeSuggestion: (cachedClassification as any).record_type_suggestion,
        classifiedAt: latestResult.createdAt,
      };
    } catch (error) {
      console.error("[Case Triage] Error checking recent classification:", error);
      return null;
    }
  }

  /**
   * Check if classification exists in cache
   *
   * Cache key: case_number + workflow_id + assignment_group
   * Returns cached result if:
   * - Previous classification exists for same case + workflow
   * - Assignment group hasn't changed (re-routing invalidates cache)
   *
   * Original: api/app/routers/webhooks.py:436-454
   */
  private async checkClassificationCache(
    caseNumber: string,
    workflowId: string,
    assignmentGroup?: string,
    assignmentGroupSysId?: string
  ): Promise<CaseTriageResult | null> {
    try {
      const latestResult = await this.repository.getLatestClassificationResult(caseNumber);

      if (!latestResult) {
        return null;
      }

      // Check if workflow matches
      if (latestResult.workflowId !== workflowId) {
        console.log(
          `[Case Triage] Cache miss - workflow changed: ${latestResult.workflowId} → ${workflowId}`
        );
        return null;
      }

      // Check if assignment group matches (from routing_context)
      const cachedRouting = latestResult.classificationJson as any;
      const cachedAssignmentGroup = cachedRouting.assignment_group;
      const cachedAssignmentGroupSysId = cachedRouting.assignment_group_sys_id;

      if (
        assignmentGroup &&
        cachedAssignmentGroup &&
        cachedAssignmentGroup !== assignmentGroup
      ) {
        console.log(
          `[Case Triage] Cache miss - assignment group changed: ${cachedAssignmentGroup} → ${assignmentGroup}`
        );
        return null;
      }

      if (
        assignmentGroupSysId &&
        cachedAssignmentGroupSysId &&
        cachedAssignmentGroupSysId !== assignmentGroupSysId
      ) {
        console.log(
          `[Case Triage] Cache miss - assignment group sys_id changed: ${cachedAssignmentGroupSysId} → ${assignmentGroupSysId}`
        );
        return null;
      }

      // Cache hit - return cached result
      console.log(
        `[Case Triage] Cache HIT for ${caseNumber} + ${workflowId} (classified at: ${latestResult.createdAt})`
      );

      const cachedClassification = latestResult.classificationJson as any;

      return {
        caseNumber,
        caseSysId: cachedRouting.sys_id || "",
        workflowId: latestResult.workflowId,
        classification: cachedClassification,
        similarCases: (cachedRouting.similar_cases || []) as SimilarCaseResult[],
        kbArticles: (cachedRouting.kb_articles || []) as KBArticleResult[],
        servicenowUpdated: latestResult.servicenowUpdated,
        processingTimeMs: latestResult.processingTimeMs,
        entitiesDiscovered: latestResult.entitiesCount,
        cached: true,
        cacheReason: "Previous classification found for same case + workflow + assignment",
<<<<<<< HEAD
        // ITSM record type fields from cached classification
        incidentCreated: false, // Cached results don't trigger new incident creation
        problemCreated: false, // Cached results don't trigger new problem creation
=======
        // ITSM record type fields from DB (not from cached classification)
        incidentCreated: false, // Was created in previous run, not THIS run
        incidentNumber: latestResult.incidentNumber ?? undefined,
        incidentSysId: latestResult.incidentSysId ?? undefined,
        incidentUrl: latestResult.incidentUrl ?? undefined,
        problemCreated: false, // Was created in previous run, not THIS run
        problemNumber: latestResult.problemNumber ?? undefined,
        problemSysId: latestResult.problemSysId ?? undefined,
        problemUrl: latestResult.problemUrl ?? undefined,
>>>>>>> 09f4cb83
        recordTypeSuggestion: cachedClassification.record_type_suggestion,
        // Catalog redirect fields (cached results don't trigger new redirects)
        catalogRedirected: false,
        catalogItemsProvided: 0,
      };
    } catch (error) {
      console.error("[Case Triage] Error checking cache:", error);
      return null;
    }
  }

  /**
   * Store classification result to database
   *
   * Original: api/app/services/classification_store.py:record_classification_result
   */
  private async storeClassificationResult(data: {
    caseNumber: string;
    workflowId: string;
    classification: any;
    processingTimeMs: number;
    servicenowUpdated: boolean;
    incidentNumber?: string;
    incidentSysId?: string;
    incidentUrl?: string;
    problemNumber?: string;
    problemSysId?: string;
    problemUrl?: string;
  }): Promise<void> {
    try {
      const resultData: NewCaseClassificationResults = {
        caseNumber: data.caseNumber,
        workflowId: data.workflowId,
        classificationJson: data.classification,
        tokenUsage: {
          promptTokens: data.classification.token_usage_input || 0,
          completionTokens: data.classification.token_usage_output || 0,
          totalTokens: data.classification.total_tokens || 0,
        },
        cost: this.calculateCost(data.classification),
        provider: data.classification.llm_provider || "unknown",
        model: data.classification.model_used || "unknown",
        processingTimeMs: data.processingTimeMs,
        servicenowUpdated: data.servicenowUpdated,
        entitiesCount: 0, // Will be updated after entity storage
        similarCasesCount: data.classification.similar_cases_count || 0,
        kbArticlesCount: data.classification.kb_articles_count || 0,
        businessIntelligenceDetected: !!(
          data.classification.business_intelligence?.project_scope_detected ||
          data.classification.business_intelligence?.executive_visibility ||
          data.classification.business_intelligence?.compliance_impact ||
          data.classification.business_intelligence?.financial_impact
        ),
        confidenceScore: data.classification.confidence_score || 0,
        retryCount: 0,
        // Service Portfolio Classification (NEW)
        serviceOffering: data.classification.service_offering,
        applicationService: data.classification.application_service,
<<<<<<< HEAD
=======
        // ITSM Record Creation Tracking (NEW - for idempotency)
        incidentNumber: data.incidentNumber,
        incidentSysId: data.incidentSysId,
        incidentUrl: data.incidentUrl,
        problemNumber: data.problemNumber,
        problemSysId: data.problemSysId,
        problemUrl: data.problemUrl,
>>>>>>> 09f4cb83
      };

      await this.repository.saveClassificationResult(resultData);

      console.log(`[Case Triage] Stored classification result for ${data.caseNumber}`);
    } catch (error) {
      console.error("[Case Triage] Failed to store classification result:", error);
      // Don't throw - classification succeeded, storage is secondary
    }
  }

  /**
   * Store discovered entities to database
   *
   * Original: api/app/routers/webhooks.py:104-196
   */
  private async storeDiscoveredEntities(
    caseNumber: string,
    caseSysId: string,
    classification: any
  ): Promise<number> {
    if (!classification.technical_entities) {
      return 0;
    }

    try {
      const entities: NewCaseDiscoveredEntities[] = [];

      // Map technical_entities to individual entity records
      const entityTypeMapping: Record<string, string> = {
        ip_addresses: "IP_ADDRESS",
        systems: "SYSTEM",
        users: "USER",
        software: "SOFTWARE",
        error_codes: "ERROR_CODE",
        network_devices: "NETWORK_DEVICE",
      };

      for (const [entityCategory, entityList] of Object.entries(
        classification.technical_entities
      )) {
        const entityType = entityTypeMapping[entityCategory];
        if (!entityType || !Array.isArray(entityList)) {
          continue;
        }

        for (const entityValue of entityList) {
          entities.push({
            caseNumber,
            caseSysId,
            entityType,
            entityValue: String(entityValue).substring(0, 500), // Truncate to column limit
            confidence: classification.confidence_score || 0.5,
            status: "discovered",
            source: "llm",
            metadata: {},
          });
        }
      }

      if (entities.length === 0) {
        return 0;
      }

      await this.repository.saveDiscoveredEntities(entities);

      const entityTypeCounts = entities.reduce((acc, e) => {
        acc[e.entityType] = (acc[e.entityType] || 0) + 1;
        return acc;
      }, {} as Record<string, number>);

      console.log(
        `[Case Triage] Stored ${entities.length} entities for ${caseNumber}:`,
        entityTypeCounts
      );

      return entities.length;
    } catch (error) {
      console.error("[Case Triage] Failed to store entities:", error);
      return 0;
    }
  }

  /**
   * Calculate cost based on token usage
   *
   * Original: api/app/services/case_classifier.py:1209-1262
   */
  private calculateCost(classification: any): number {
    const promptTokens = classification.token_usage_input || 0;
    const completionTokens = classification.token_usage_output || 0;

    // Simple cost calculation - adjust based on actual pricing
    // These are approximate costs for GPT-4o-mini / Claude Haiku
    const promptCostPer1K = 0.003;
    const completionCostPer1K = 0.004;

    const promptCost = (promptTokens / 1000) * promptCostPer1K;
    const completionCost = (completionTokens / 1000) * completionCostPer1K;

    return promptCost + completionCost;
  }

  /**
   * Convert ServiceNow webhook payload to classification request format
   */
  private webhookToClassificationRequest(
    webhook: ServiceNowCaseWebhook
  ): CaseClassificationRequest {
    return {
      case_number: webhook.case_number,
      sys_id: webhook.sys_id,
      short_description: webhook.short_description,
      description: webhook.description,
      priority: webhook.priority,
      urgency: webhook.urgency,
      current_category: webhook.category,
      company: webhook.company,
      company_name: webhook.account_id, // Use account_id as company_name if available
      assignment_group: webhook.assignment_group,
      assignment_group_sys_id: webhook.assignment_group_sys_id,
      routing_context: webhook.routing_context,
    };
  }

  /**
   * Get triage statistics
   */
  async getTriageStats(days: number = 7): Promise<{
    totalCases: number;
    averageProcessingTime: number;
    averageConfidence: number;
    cacheHitRate: number;
    topWorkflows: Array<{ workflowId: string; count: number }>;
  }> {
    try {
      const stats = await this.repository.getClassificationStats(days);

      // Calculate cache hit rate (approximate)
      // In production, track cache hits separately for accurate calculation
      const cacheHitRate = 0.15; // Placeholder - implement actual tracking

      return {
        totalCases: stats.totalClassifications,
        averageProcessingTime: stats.averageProcessingTime,
        averageConfidence: stats.averageConfidence,
        cacheHitRate,
        topWorkflows: stats.topWorkflows,
      };
    } catch (error) {
      console.error("[Case Triage] Failed to get stats:", error);
      return {
        totalCases: 0,
        averageProcessingTime: 0,
        averageConfidence: 0,
        cacheHitRate: 0,
        topWorkflows: [],
      };
    }
  }

  /**
   * Test triage service connectivity
   */
  async testConnectivity(): Promise<{
    azureSearch: boolean;
    database: boolean;
    serviceNow: boolean;
  }> {
    const results = {
      azureSearch: false,
      database: false,
      serviceNow: false,
    };

    // Test Azure Search
    if (this.azureSearchClient) {
      try {
        const testResult = await this.azureSearchClient.testConnection();
        results.azureSearch = testResult.success;
      } catch (error) {
        console.error("[Case Triage] Azure Search test failed:", error);
      }
    }

    // Test Database
    try {
      await this.repository.getClassificationStats(1);
      results.database = true;
    } catch (error) {
      console.error("[Case Triage] Database test failed:", error);
    }

    // Test ServiceNow
    try {
      const { serviceNowClient } = await import("../tools/servicenow");
      results.serviceNow = serviceNowClient.isConfigured();
    } catch (error) {
      console.error("[Case Triage] ServiceNow test failed:", error);
    }

    return results;
  }
}

// Singleton instance
let triageService: CaseTriageService | null = null;

export function getCaseTriageService(): CaseTriageService {
  if (!triageService) {
    triageService = new CaseTriageService();
  }
  return triageService;
}<|MERGE_RESOLUTION|>--- conflicted
+++ resolved
@@ -448,19 +448,6 @@
           // Don't fail the entire triage process, just log the error
         }
       }
-<<<<<<< HEAD
-
-      // Step 13: Check record type suggestion and auto-create Incident/Problem if needed
-      let incidentCreated = false;
-      let incidentNumber: string | undefined;
-      let incidentSysId: string | undefined;
-      let incidentUrl: string | undefined;
-      let problemCreated = false;
-      let problemNumber: string | undefined;
-      let problemSysId: string | undefined;
-      let problemUrl: string | undefined;
-=======
->>>>>>> 09f4cb83
 
       // Step 13: Check record type suggestion and auto-create Incident/Problem if needed
       if (classificationResult.record_type_suggestion) {
@@ -473,51 +460,6 @@
 
         // Create Incident for service disruptions
         if (suggestion.type === 'Incident') {
-<<<<<<< HEAD
-          try {
-            const { serviceNowClient } = await import("../tools/servicenow");
-
-            // DUAL CATEGORIZATION: Use incident-specific category if provided, otherwise fall back to case category
-            const incidentCategory =
-              classificationResult.incident_category || classificationResult.category;
-            const incidentSubcategory =
-              classificationResult.incident_subcategory || classificationResult.subcategory;
-
-            console.log(
-              `[Case Triage] Creating Incident with category: ${incidentCategory}` +
-                `${incidentSubcategory ? ` > ${incidentSubcategory}` : ""}` +
-                `${classificationResult.incident_category ? " (incident-specific)" : " (fallback to case category)"}`
-            );
-
-            // SERVICE OFFERING LINKING: Query ServiceNow for Service Offering sys_id
-            let businessServiceSysId = webhook.business_service; // Default to webhook value
-            if (classificationResult.service_offering) {
-              try {
-                console.log(
-                  `[Case Triage] Looking up Service Offering: "${classificationResult.service_offering}"`
-                );
-                const serviceOffering = await serviceNowClient.getServiceOffering(
-                  classificationResult.service_offering
-                );
-                if (serviceOffering) {
-                  businessServiceSysId = serviceOffering.sys_id;
-                  console.log(
-                    `[Case Triage] Linked Service Offering: ${serviceOffering.name} (${serviceOffering.sys_id})`
-                  );
-                } else {
-                  console.warn(
-                    `[Case Triage] Service Offering "${classificationResult.service_offering}" not found in ServiceNow`
-                  );
-                }
-              } catch (error) {
-                console.error(`[Case Triage] Failed to lookup Service Offering:`, error);
-                // Continue with incident creation even if Service Offering lookup fails
-              }
-            }
-
-            // Create Incident record with full company/context information
-            const incidentResult = await serviceNowClient.createIncidentFromCase({
-=======
           // ASSIGNMENT GROUP FILTER: Only create incidents for allowed groups
           if (!webhook.assignment_group || !config.incidentCreationAllowedGroups.includes(webhook.assignment_group)) {
             console.log(
@@ -586,7 +528,6 @@
 
               // Create Incident record with full company/context information
               const incidentResult = await serviceNowClient.createIncidentFromCase({
->>>>>>> 09f4cb83
               caseSysId: webhook.sys_id,
               caseNumber: webhook.case_number,
               category: incidentCategory,
@@ -613,136 +554,6 @@
               // Multi-tenancy / Domain separation
               sysDomain: webhook.sys_domain,
               sysDomainPath: webhook.sys_domain_path,
-<<<<<<< HEAD
-            });
-
-            incidentCreated = true;
-            incidentNumber = incidentResult.incident_number;
-            incidentSysId = incidentResult.incident_sys_id;
-            incidentUrl = incidentResult.incident_url;
-
-            // Update case with incident reference (bidirectional link)
-            // This makes the incident appear in "Related Records > Incident" tab
-            await serviceNowClient.updateCase(webhook.sys_id, {
-              incident: incidentSysId,
-            });
-
-            // Add work note to parent Case
-            const workNote =
-              `🚨 ${suggestion.is_major_incident ? 'MAJOR ' : ''}INCIDENT CREATED\n\n` +
-              `Incident: ${incidentNumber}\n` +
-              `Reason: ${suggestion.reasoning}\n\n` +
-              `Category: ${classificationResult.category}` +
-              `${classificationResult.subcategory ? ` > ${classificationResult.subcategory}` : ""}\n\n` +
-              `${suggestion.is_major_incident ? "⚠️ MAJOR INCIDENT - Immediate escalation required\n\n" : ""}` +
-              `Link: ${incidentUrl}`;
-
-            await serviceNowClient.addCaseWorkNote(webhook.sys_id, workNote);
-
-            console.log(
-              `[Case Triage] Created ${suggestion.is_major_incident ? 'MAJOR ' : ''}` +
-              `Incident ${incidentNumber} from Case ${webhook.case_number}`
-            );
-          } catch (error) {
-            console.error("[Case Triage] Failed to create Incident:", error);
-            // Don't fail the entire triage - log error but continue
-          }
-        } else if (suggestion.type === 'Problem') {
-          // Create Problem for root cause analysis
-          try {
-            const { serviceNowClient } = await import('../tools/servicenow');
-
-            // DUAL CATEGORIZATION: Use incident-specific category if provided, otherwise fall back to case category
-            const problemCategory = classificationResult.incident_category || classificationResult.category;
-            const problemSubcategory = classificationResult.incident_subcategory || classificationResult.subcategory;
-
-            console.log(
-              `[Case Triage] Creating Problem with category: ${problemCategory}` +
-              `${problemSubcategory ? ` > ${problemSubcategory}` : ''}` +
-              `${classificationResult.incident_category ? ' (incident-specific)' : ' (fallback to case category)'}`
-            );
-
-            // SERVICE OFFERING LINKING: Query ServiceNow for Service Offering sys_id
-            let businessServiceSysId = webhook.business_service; // Default to webhook value
-            if (classificationResult.service_offering) {
-              try {
-                console.log(
-                  `[Case Triage] Looking up Service Offering: "${classificationResult.service_offering}"`
-                );
-                const serviceOffering = await serviceNowClient.getServiceOffering(
-                  classificationResult.service_offering
-                );
-                if (serviceOffering) {
-                  businessServiceSysId = serviceOffering.sys_id;
-                  console.log(
-                    `[Case Triage] Linked Service Offering: ${serviceOffering.name} (${serviceOffering.sys_id})`
-                  );
-                } else {
-                  console.warn(
-                    `[Case Triage] Service Offering "${classificationResult.service_offering}" not found in ServiceNow`
-                  );
-                }
-              } catch (error) {
-                console.error(`[Case Triage] Failed to lookup Service Offering:`, error);
-                // Continue with problem creation even if Service Offering lookup fails
-              }
-            }
-
-            // Create Problem record with full company/context information
-            const problemResult = await serviceNowClient.createProblemFromCase({
-              caseSysId: webhook.sys_id,
-              caseNumber: webhook.case_number,
-              category: problemCategory,
-              subcategory: problemSubcategory,
-              shortDescription: webhook.short_description,
-              description: webhook.description,
-              urgency: webhook.urgency,
-              priority: webhook.priority,
-              callerId: webhook.caller_id,
-              assignmentGroup: webhook.assignment_group,
-              assignedTo: webhook.assigned_to,
-              firstReportedBy: webhook.sys_id, // Reference to the Case that first reported this problem
-              // Company/Account context (prevents orphaned problems)
-              company: webhook.company,
-              account: webhook.account || webhook.account_id,
-              businessService: businessServiceSysId, // Use looked-up Service Offering sys_id
-              location: webhook.location,
-              // Contact information
-              contact: webhook.contact,
-              contactType: webhook.contact_type,
-              openedBy: webhook.opened_by,
-              // Technical context
-              cmdbCi: webhook.cmdb_ci || webhook.configuration_item,
-              // Multi-tenancy / Domain separation
-              sysDomain: webhook.sys_domain,
-              sysDomainPath: webhook.sys_domain_path,
-            });
-
-            problemCreated = true;
-            problemNumber = problemResult.problem_number;
-            problemSysId = problemResult.problem_sys_id;
-            problemUrl = problemResult.problem_url;
-
-            // Update case with problem reference (bidirectional link)
-            // This makes the problem appear in "Related Records > Problem" tab
-            await serviceNowClient.updateCase(webhook.sys_id, {
-              problem: problemSysId
-            });
-
-            // Add work note to parent Case
-            const workNote =
-              `🔍 PROBLEM CREATED\n\n` +
-              `Problem: ${problemNumber}\n` +
-              `Reason: ${suggestion.reasoning}\n\n` +
-              `Category: ${classificationResult.category}` +
-              `${classificationResult.subcategory ? ` > ${classificationResult.subcategory}` : ''}\n\n` +
-              `Link: ${problemUrl}`;
-
-            await serviceNowClient.addCaseWorkNote(webhook.sys_id, workNote);
-
-            console.log(
-              `[Case Triage] Created Problem ${problemNumber} from Case ${webhook.case_number}`
-=======
               });
 
               incidentCreated = true;
@@ -785,7 +596,6 @@
               `[Case Triage] Skipping problem creation for ${webhook.case_number} - ` +
               `assignment group "${webhook.assignment_group || 'undefined'}" not in allowed list: ` +
               `[${config.incidentCreationAllowedGroups.join(", ")}]`
->>>>>>> 09f4cb83
             );
           } else {
             // Create Problem for root cause analysis
@@ -961,35 +771,6 @@
           inboundId,
           workflowDecision.workflowId
         );
-      }
-
-      // Step 16: Check for business intelligence escalation (non-BAU cases)
-      if (classificationResult.business_intelligence) {
-        try {
-          const { getEscalationService } = await import('./escalation-service');
-          const escalationService = getEscalationService();
-
-          await escalationService.checkAndEscalate({
-            caseNumber: webhook.case_number,
-            caseSysId: webhook.sys_id,
-            classification: classificationResult,
-            caseData: {
-              short_description: webhook.short_description,
-              description: webhook.description,
-              priority: webhook.priority,
-              urgency: webhook.urgency,
-              state: webhook.state,
-            },
-            assignedTo: webhook.assigned_to,
-            assignmentGroup: webhook.assignment_group,
-            companyName: webhook.account_id, // Use account_id as company name
-          });
-
-          console.log(`[Case Triage] Escalation check completed for ${webhook.case_number}`);
-        } catch (error) {
-          console.error(`[Case Triage] Escalation failed for ${webhook.case_number}:`, error);
-          // Don't fail the entire triage - log error but continue
-        }
       }
 
       // Log timing breakdown for performance analysis
@@ -1120,10 +901,6 @@
         processingTimeMs: latestResult.processingTimeMs,
         entitiesDiscovered: latestResult.entitiesCount,
         cached: true,
-<<<<<<< HEAD
-        incidentCreated: false,
-        problemCreated: false,
-=======
         incidentCreated: false, // Was created in previous run, not THIS run
         incidentNumber: latestResult.incidentNumber ?? undefined,
         incidentSysId: latestResult.incidentSysId ?? undefined,
@@ -1132,7 +909,6 @@
         problemNumber: latestResult.problemNumber ?? undefined,
         problemSysId: latestResult.problemSysId ?? undefined,
         problemUrl: latestResult.problemUrl ?? undefined,
->>>>>>> 09f4cb83
         catalogRedirected: false,
         recordTypeSuggestion: (cachedClassification as any).record_type_suggestion,
         classifiedAt: latestResult.createdAt,
@@ -1220,11 +996,6 @@
         entitiesDiscovered: latestResult.entitiesCount,
         cached: true,
         cacheReason: "Previous classification found for same case + workflow + assignment",
-<<<<<<< HEAD
-        // ITSM record type fields from cached classification
-        incidentCreated: false, // Cached results don't trigger new incident creation
-        problemCreated: false, // Cached results don't trigger new problem creation
-=======
         // ITSM record type fields from DB (not from cached classification)
         incidentCreated: false, // Was created in previous run, not THIS run
         incidentNumber: latestResult.incidentNumber ?? undefined,
@@ -1234,7 +1005,6 @@
         problemNumber: latestResult.problemNumber ?? undefined,
         problemSysId: latestResult.problemSysId ?? undefined,
         problemUrl: latestResult.problemUrl ?? undefined,
->>>>>>> 09f4cb83
         recordTypeSuggestion: cachedClassification.record_type_suggestion,
         // Catalog redirect fields (cached results don't trigger new redirects)
         catalogRedirected: false,
@@ -1293,8 +1063,6 @@
         // Service Portfolio Classification (NEW)
         serviceOffering: data.classification.service_offering,
         applicationService: data.classification.application_service,
-<<<<<<< HEAD
-=======
         // ITSM Record Creation Tracking (NEW - for idempotency)
         incidentNumber: data.incidentNumber,
         incidentSysId: data.incidentSysId,
@@ -1302,7 +1070,6 @@
         problemNumber: data.problemNumber,
         problemSysId: data.problemSysId,
         problemUrl: data.problemUrl,
->>>>>>> 09f4cb83
       };
 
       await this.repository.saveClassificationResult(resultData);
