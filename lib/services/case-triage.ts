--- conflicted
+++ resolved
@@ -38,12 +38,9 @@
 import { createAzureSearchClient } from "./azure-search-client";
 import { formatWorkNote } from "./work-note-formatter";
 import { getCategorySyncService } from "./servicenow-category-sync";
-<<<<<<< HEAD
 import { getCmdbReconciliationService } from "./cmdb-reconciliation";
+import { getCatalogRedirectHandler } from "./catalog-redirect-handler";
 import { config } from "../config";
-=======
-import { getCatalogRedirectHandler } from "./catalog-redirect-handler";
->>>>>>> 3b636a27
 import type { NewCaseClassificationInbound, NewCaseClassificationResults, NewCaseDiscoveredEntities } from "../db/schema";
 
 export interface CaseTriageOptions {
@@ -365,7 +362,6 @@
         classificationResult
       );
 
-<<<<<<< HEAD
       // Step 12.5: CMDB Reconciliation (if enabled)
       let cmdbReconciliationResults = null;
       if (config.cmdbReconciliationEnabled) {
@@ -379,14 +375,14 @@
               systems: [],
               users: [],
               software: [],
-              error_codes: []
-            }
+              error_codes: [],
+            },
           });
           console.log(`[Case Triage] CMDB reconciliation completed for ${webhook.case_number}:`, {
             total: cmdbReconciliationResults.totalEntities,
             matched: cmdbReconciliationResults.matched,
             unmatched: cmdbReconciliationResults.unmatched,
-            skipped: cmdbReconciliationResults.skipped
+            skipped: cmdbReconciliationResults.skipped,
           });
         } catch (error) {
           console.error(`[Case Triage] CMDB reconciliation failed for ${webhook.case_number}:`, error);
@@ -394,8 +390,6 @@
         }
       }
 
-      // Step 13: Mark inbound as processed
-=======
       // Step 13: Check record type suggestion and auto-create Incident if needed
       let incidentCreated = false;
       let incidentNumber: string | undefined;
@@ -407,22 +401,24 @@
 
         console.log(
           `[Case Triage] Record type suggested: ${suggestion.type}` +
-          `${suggestion.type === 'Incident' ? ` (Major: ${suggestion.is_major_incident})` : ''}`
+            `${suggestion.type === "Incident" ? ` (Major: ${suggestion.is_major_incident})` : ""}`
         );
 
         // Create Incident for service disruptions (Incident or Problem)
-        if (suggestion.type === 'Incident' || suggestion.type === 'Problem') {
+        if (suggestion.type === "Incident" || suggestion.type === "Problem") {
           try {
-            const { serviceNowClient } = await import('../tools/servicenow');
+            const { serviceNowClient } = await import("../tools/servicenow");
 
             // DUAL CATEGORIZATION: Use incident-specific category if provided, otherwise fall back to case category
-            const incidentCategory = classificationResult.incident_category || classificationResult.category;
-            const incidentSubcategory = classificationResult.incident_subcategory || classificationResult.subcategory;
+            const incidentCategory =
+              classificationResult.incident_category || classificationResult.category;
+            const incidentSubcategory =
+              classificationResult.incident_subcategory || classificationResult.subcategory;
 
             console.log(
               `[Case Triage] Creating Incident with category: ${incidentCategory}` +
-              `${incidentSubcategory ? ` > ${incidentSubcategory}` : ''}` +
-              `${classificationResult.incident_category ? ' (incident-specific)' : ' (fallback to case category)'}`
+                `${incidentSubcategory ? ` > ${incidentSubcategory}` : ""}` +
+                `${classificationResult.incident_category ? " (incident-specific)" : " (fallback to case category)"}`
             );
 
             // Create Incident record with full company/context information
@@ -462,34 +458,34 @@
             // Update case with incident reference (bidirectional link)
             // This makes the incident appear in "Related Records > Incident" tab
             await serviceNowClient.updateCase(webhook.sys_id, {
-              incident: incidentSysId
+              incident: incidentSysId,
             });
 
             // Add work note to parent Case
             const workNote =
-              `🚨 ${suggestion.is_major_incident ? 'MAJOR ' : ''}${suggestion.type.toUpperCase()} CREATED\n\n` +
+              `🚨 ${suggestion.is_major_incident ? "MAJOR " : ""}${suggestion.type.toUpperCase()} CREATED\n\n` +
               `${suggestion.type}: ${incidentNumber}\n` +
               `Reason: ${suggestion.reasoning}\n\n` +
               `Category: ${classificationResult.category}` +
-              `${classificationResult.subcategory ? ` > ${classificationResult.subcategory}` : ''}\n\n` +
-              `${suggestion.is_major_incident ? '⚠️ MAJOR INCIDENT - Immediate escalation required\n\n' : ''}` +
+              `${classificationResult.subcategory ? ` > ${classificationResult.subcategory}` : ""}\n\n` +
+              `${suggestion.is_major_incident ? "⚠️ MAJOR INCIDENT - Immediate escalation required\n\n" : ""}` +
               `Link: ${incidentUrl}`;
 
             await serviceNowClient.addCaseWorkNote(webhook.sys_id, workNote);
 
             console.log(
-              `[Case Triage] Created ${suggestion.is_major_incident ? 'MAJOR ' : ''}` +
-              `${suggestion.type} ${incidentNumber} from Case ${webhook.case_number}`
+              `[Case Triage] Created ${suggestion.is_major_incident ? "MAJOR " : ""}` +
+                `${suggestion.type} ${incidentNumber} from Case ${webhook.case_number}`
             );
           } catch (error) {
-            console.error('[Case Triage] Failed to create Incident:', error);
+            console.error("[Case Triage] Failed to create Incident:", error);
             // Don't fail the entire triage - log error but continue
           }
-        } else if (suggestion.type === 'Change') {
+        } else if (suggestion.type === "Change") {
           // Log but don't auto-create (Changes require CAB approval)
           console.log(
             `[Case Triage] Change suggested for ${webhook.case_number} - ` +
-            `manual Change Management process required`
+              `manual Change Management process required`
           );
         }
       }
@@ -518,13 +514,14 @@
           if (redirectResult.redirected) {
             catalogRedirected = true;
             catalogItemsProvided = redirectResult.catalogItems.length;
-            catalogRedirectReason = `HR request detected and redirected to catalog. ` +
-              `${redirectResult.caseClosed ? 'Case automatically closed.' : 'Work note added.'}`;
+            catalogRedirectReason =
+              `HR request detected and redirected to catalog. ` +
+              `${redirectResult.caseClosed ? "Case automatically closed." : "Work note added."}`;
 
             console.log(
               `[Case Triage] Catalog redirect successful for ${webhook.case_number}: ` +
-              `${catalogItemsProvided} catalog items provided, ` +
-              `case closed: ${redirectResult.caseClosed}`
+                `${catalogItemsProvided} catalog items provided, ` +
+                `case closed: ${redirectResult.caseClosed}`
             );
           }
         } catch (error) {
@@ -534,7 +531,6 @@
       }
 
       // Step 15: Mark inbound as processed
->>>>>>> 3b636a27
       if (inboundId) {
         await this.repository.markPayloadAsProcessed(
           inboundId,
