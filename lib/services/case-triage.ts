/**
 * Centralized Case Triage Service
 * Orchestrates the complete case classification workflow with caching, routing, and context enrichment
 *
 * This service consolidates triage functionality to be shared by:
 * - ServiceNow webhook (api/servicenow-webhook.ts)
 * - Slack bot passive monitoring (lib/handle-passive-messages.ts)
 * - Any future integrations
 *
 * Original: api/app/routers/webhooks.py:379-531 (servicenow_case_inbound_webhook)
 *
 * Flow:
 * 1. Validate incoming payload
 * 2. Record inbound payload to DB
 * 3. Determine workflow routing
 * 4. Check classification cache
 * 5. If cache miss:
 *    a. Fetch similar cases (Azure AI Search - BM25)
 *    b. Fetch KB articles (vector search)
 *    c. Get business context (company-specific rules)
 *    d. Run LLM classification
 *    e. Extract and store entities
 *    f. Format work note
 *    g. Store classification result
 * 6. Return classification with metadata
 */

import type {
  ServiceNowCaseWebhook,
  CaseClassificationRequest,
  CaseClassificationResult,
  SimilarCaseResult,
  KBArticleResult,
} from "../schemas/servicenow-webhook";
import { getCaseClassificationRepository } from "../db/repositories/case-classification-repository";
import { getWorkflowRouter } from "./workflow-router";
import { getCaseClassifier } from "./case-classifier";
import { createAzureSearchClient } from "./azure-search-client";
import { formatWorkNote } from "./work-note-formatter";
import { getCategorySyncService } from "./servicenow-category-sync";
import type { NewCaseClassificationInbound, NewCaseClassificationResults, NewCaseDiscoveredEntities } from "../db/schema";

export interface CaseTriageOptions {
  /**
   * Enable classification caching
   * If true, checks for existing classification before running LLM
   */
  enableCaching?: boolean;

  /**
   * Enable similar case search
   * If true, fetches similar cases from Azure AI Search for context
   */
  enableSimilarCases?: boolean;

  /**
   * Enable KB article search
   * If true, fetches relevant KB articles for context
   */
  enableKBArticles?: boolean;

  /**
   * Enable business context enrichment
   * If true, enriches prompts with company-specific context
   */
  enableBusinessContext?: boolean;

  /**
   * Enable workflow routing
   * If true, uses WorkflowRouter to determine classification approach
   */
  enableWorkflowRouting?: boolean;

  /**
   * Enable ServiceNow work note writing
   * If true, writes classification results back to ServiceNow
   */
  writeToServiceNow?: boolean;

  /**
   * Max retry attempts for classification
   */
  maxRetries?: number;
}

export interface CaseTriageResult {
  caseNumber: string;
  caseSysId: string;
  workflowId: string;
  classification: CaseClassificationResult;
  similarCases: SimilarCaseResult[];
  kbArticles: KBArticleResult[];
  servicenowUpdated: boolean;
  updateError?: string;
  processingTimeMs: number;
  entitiesDiscovered: number;
  cached: boolean;
  cacheReason?: string;
  // ITSM record type fields
  incidentCreated: boolean;
  incidentNumber?: string;
  incidentSysId?: string;
  incidentUrl?: string;
  recordTypeSuggestion?: {
    type: string;
    is_major_incident: boolean;
    reasoning: string;
  };
}

export class CaseTriageService {
  private repository = getCaseClassificationRepository();
  private workflowRouter = getWorkflowRouter();
  private classifier = getCaseClassifier();
  private azureSearchClient = createAzureSearchClient();
  private categorySyncService = getCategorySyncService();

  /**
   * Execute complete case triage workflow
   *
   * Original: api/app/routers/webhooks.py:379-531
   */
  async triageCase(
    webhook: ServiceNowCaseWebhook,
    options: CaseTriageOptions = {}
  ): Promise<CaseTriageResult> {
    const startTime = Date.now();

    // Default options (matching original behavior)
    const {
      enableCaching = true,
      enableSimilarCases = true,
      enableKBArticles = true,
      enableBusinessContext = true,
      enableWorkflowRouting = true,
      writeToServiceNow = process.env.CASE_CLASSIFICATION_WRITE_NOTES === "true",
      maxRetries = parseInt(process.env.CASE_CLASSIFICATION_MAX_RETRIES || "3"),
    } = options;

    console.log(`[Case Triage] Starting triage for case ${webhook.case_number}`);

    try {
      // Step 1: Record inbound payload
      const inboundId = await this.recordInboundPayload(webhook);

      // Step 2: Determine workflow routing
      const workflowDecision = enableWorkflowRouting
        ? this.workflowRouter.determineWorkflow({
            assignmentGroup: webhook.assignment_group,
            category: webhook.category,
            subcategory: webhook.subcategory,
            priority: webhook.priority,
            state: webhook.state,
            caseNumber: webhook.case_number,
            description: webhook.short_description + " " + (webhook.description || ""),
          })
        : { workflowId: "default", ruleMatched: false };

      console.log(
        `[Case Triage] Workflow: ${workflowDecision.workflowId} ` +
          `(rule matched: ${workflowDecision.ruleMatched})`
      );

      // Step 3: Check classification cache
      if (enableCaching) {
        const cachedResult = await this.checkClassificationCache(
          webhook.case_number,
          workflowDecision.workflowId,
          webhook.assignment_group,
          webhook.assignment_group_sys_id
        );

        if (cachedResult) {
          // Mark inbound as processed (using cached result)
          if (inboundId) {
            await this.repository.markPayloadAsProcessed(
              inboundId,
              workflowDecision.workflowId
            );
          }

          const processingTime = Date.now() - startTime;
          console.log(
            `[Case Triage] Using cached classification for ${webhook.case_number} ` +
              `(${processingTime}ms saved)`
          );

          return {
            ...cachedResult,
            cached: true,
            cacheReason: "Existing classification found for case + workflow + assignment group",
            processingTimeMs: processingTime,
          };
        }
      }

      // Step 4: Fetch ServiceNow categories from database cache
      const categoriesData = await this.categorySyncService.getCategoriesForClassifier(
        process.env.SERVICENOW_CASE_TABLE || 'sn_customerservice_case',
        13 // maxAgeHours
      );

      if (categoriesData.isStale) {
        console.warn('[Case Triage] Categories are stale - consider running sync');
      }

      console.log(
        `[Case Triage] Using ${categoriesData.categories.length} categories from ServiceNow cache`
      );

      // Step 5: Convert webhook to classification request
      const classificationRequest = this.webhookToClassificationRequest(webhook);

      // Note: Similar cases and KB articles are fetched by the classifier internally
      // The classifier uses the new Azure Search client with vector search and MSP attribution

      // Step 6: Set real ServiceNow categories in classifier
      this.classifier.setCategories(categoriesData.categories, categoriesData.subcategories);

      // Step 7: Perform classification with retry logic (using real ServiceNow categories)
      let classificationResult: any | null = null;
      let lastError: Error | null = null;

      for (let attempt = 1; attempt <= maxRetries; attempt++) {
        try {
          classificationResult = await this.classifier.classifyCaseEnhanced({
            case_number: webhook.case_number,
            sys_id: webhook.sys_id,
            short_description: webhook.short_description,
            description: webhook.description,
            assignment_group: webhook.assignment_group,
            urgency: webhook.urgency,
            current_category: webhook.category,
            priority: webhook.priority,
            state: webhook.state,
            company: webhook.company,
            company_name: webhook.account_id, // Use account_id as company_name
          });

          if (classificationResult) {
            console.log(
              `[Case Triage] Classification successful on attempt ${attempt}/${maxRetries}`
            );
            break;
          }
        } catch (error) {
          lastError = error as Error;
          console.warn(
            `[Case Triage] Classification attempt ${attempt}/${maxRetries} failed:`,
            error
          );

          if (attempt < maxRetries) {
            // Exponential backoff
            const backoffMs = Math.pow(2, attempt) * 1000;
            await new Promise((resolve) => setTimeout(resolve, backoffMs));
          }
        }
      }

      if (!classificationResult) {
        // Mark inbound as failed
        if (inboundId) {
          await this.repository.markPayloadAsProcessed(
            inboundId,
            workflowDecision.workflowId,
            lastError?.message || "Classification failed after retries"
          );
        }

        throw new Error(
          `Classification failed after ${maxRetries} attempts: ${lastError?.message}`
        );
      }

      // Step 9: Format work note
      const workNoteContent = formatWorkNote(classificationResult);

      // Step 10: Write to ServiceNow (if enabled)
      let servicenowUpdated = false;
      let updateError: string | undefined;

      if (writeToServiceNow) {
        try {
          const { serviceNowClient } = await import("../tools/servicenow");
          await serviceNowClient.addCaseWorkNote(webhook.sys_id, workNoteContent);
          servicenowUpdated = true;
          console.log(`[Case Triage] Work note written to ServiceNow for ${webhook.case_number}`);
        } catch (error) {
          updateError = error instanceof Error ? error.message : "Unknown error";
          console.error("[Case Triage] Failed to write work note to ServiceNow:", error);
        }
      }

      // Step 11: Store classification result
      const processingTime = Date.now() - startTime;

      await this.storeClassificationResult({
        caseNumber: webhook.case_number,
        workflowId: workflowDecision.workflowId,
        classification: classificationResult,
        processingTimeMs: processingTime,
        servicenowUpdated,
      });

      // Step 12: Store discovered entities
      const entitiesStored = await this.storeDiscoveredEntities(
        webhook.case_number,
        webhook.sys_id,
        classificationResult
      );

      // Step 13: Check record type suggestion and auto-create Incident if needed
      let incidentCreated = false;
      let incidentNumber: string | undefined;
      let incidentSysId: string | undefined;
      let incidentUrl: string | undefined;

      if (classificationResult.record_type_suggestion) {
        const suggestion = classificationResult.record_type_suggestion;

        console.log(
          `[Case Triage] Record type suggested: ${suggestion.type}` +
          `${suggestion.type === 'Incident' ? ` (Major: ${suggestion.is_major_incident})` : ''}`
        );

        // Create Incident for service disruptions (Incident or Problem)
        if (suggestion.type === 'Incident' || suggestion.type === 'Problem') {
          try {
            const { serviceNowClient } = await import('../tools/servicenow');

            // Create Incident record
            const incidentResult = await serviceNowClient.createIncidentFromCase({
              caseSysId: webhook.sys_id,
              caseNumber: webhook.case_number,
              category: classificationResult.category,
              subcategory: classificationResult.subcategory,
              shortDescription: webhook.short_description,
              description: webhook.description,
              urgency: webhook.urgency,
              priority: webhook.priority,
              callerId: webhook.caller_id,
              assignmentGroup: webhook.assignment_group,
              isMajorIncident: suggestion.is_major_incident
            });

            incidentCreated = true;
            incidentNumber = incidentResult.incident_number;
            incidentSysId = incidentResult.incident_sys_id;
            incidentUrl = incidentResult.incident_url;

<<<<<<< HEAD
=======
            // Update case with incident reference (bidirectional link)
            // This makes the incident appear in "Related Records > Incident" tab
            await serviceNowClient.updateCase(webhook.sys_id, {
              incident: incidentSysId
            });

>>>>>>> f184469f
            // Add work note to parent Case
            const workNote =
              `🚨 ${suggestion.is_major_incident ? 'MAJOR ' : ''}${suggestion.type.toUpperCase()} CREATED\n\n` +
              `${suggestion.type}: ${incidentNumber}\n` +
              `Reason: ${suggestion.reasoning}\n\n` +
              `Category: ${classificationResult.category}` +
              `${classificationResult.subcategory ? ` > ${classificationResult.subcategory}` : ''}\n\n` +
              `${suggestion.is_major_incident ? '⚠️ MAJOR INCIDENT - Immediate escalation required\n\n' : ''}` +
              `Link: ${incidentUrl}`;

            await serviceNowClient.addCaseWorkNote(webhook.sys_id, workNote);

            console.log(
              `[Case Triage] Created ${suggestion.is_major_incident ? 'MAJOR ' : ''}` +
              `${suggestion.type} ${incidentNumber} from Case ${webhook.case_number}`
            );
          } catch (error) {
            console.error('[Case Triage] Failed to create Incident:', error);
            // Don't fail the entire triage - log error but continue
          }
        } else if (suggestion.type === 'Change') {
          // Log but don't auto-create (Changes require CAB approval)
          console.log(
            `[Case Triage] Change suggested for ${webhook.case_number} - ` +
            `manual Change Management process required`
          );
        }
      }

      // Step 14: Mark inbound as processed
      if (inboundId) {
        await this.repository.markPayloadAsProcessed(
          inboundId,
          workflowDecision.workflowId
        );
      }

      console.log(
        `[Case Triage] Completed triage for ${webhook.case_number}: ` +
          `${classificationResult.category || "Unknown"}` +
          `${classificationResult.subcategory ? ` > ${classificationResult.subcategory}` : ""}` +
          ` (${Math.round((classificationResult.confidence_score || 0) * 100)}% confidence) ` +
          `in ${processingTime}ms` +
          `${incidentCreated ? ` | Incident ${incidentNumber} created` : ''}`
      );

      return {
        caseNumber: webhook.case_number,
        caseSysId: webhook.sys_id,
        workflowId: workflowDecision.workflowId,
        classification: classificationResult,
        similarCases: classificationResult.similar_cases || [],
        kbArticles: classificationResult.kb_articles || [],
        servicenowUpdated,
        updateError,
        processingTimeMs: processingTime,
        entitiesDiscovered: entitiesStored,
        cached: false,
        incidentCreated,
        incidentNumber,
        incidentSysId,
        incidentUrl,
        recordTypeSuggestion: classificationResult.record_type_suggestion
      };
    } catch (error) {
      console.error(`[Case Triage] Failed to triage case ${webhook.case_number}:`, error);
      throw error;
    }
  }

  /**
   * Record inbound webhook payload to database
   *
   * Original: api/app/services/classification_store.py:record_inbound_case
   */
  private async recordInboundPayload(webhook: ServiceNowCaseWebhook): Promise<number | null> {
    try {
      const inboundData: NewCaseClassificationInbound = {
        caseNumber: webhook.case_number,
        caseSysId: webhook.sys_id,
        rawPayload: webhook as any,
        routingContext: {
          assignmentGroup: webhook.assignment_group,
          assignedTo: webhook.assigned_to,
          category: webhook.category,
          subcategory: webhook.subcategory,
          priority: webhook.priority,
          state: webhook.state,
        },
      };

      await this.repository.saveInboundPayload(inboundData);

      // Get the inserted record to return its ID
      const unprocessed = await this.repository.getUnprocessedPayload(webhook.case_number);
      return unprocessed?.id || null;
    } catch (error) {
      console.error("[Case Triage] Failed to record inbound payload:", error);
      return null;
    }
  }

  /**
   * Check if classification exists in cache
   *
   * Cache key: case_number + workflow_id + assignment_group
   * Returns cached result if:
   * - Previous classification exists for same case + workflow
   * - Assignment group hasn't changed (re-routing invalidates cache)
   *
   * Original: api/app/routers/webhooks.py:436-454
   */
  private async checkClassificationCache(
    caseNumber: string,
    workflowId: string,
    assignmentGroup?: string,
    assignmentGroupSysId?: string
  ): Promise<CaseTriageResult | null> {
    try {
      const latestResult = await this.repository.getLatestClassificationResult(caseNumber);

      if (!latestResult) {
        return null;
      }

      // Check if workflow matches
      if (latestResult.workflowId !== workflowId) {
        console.log(
          `[Case Triage] Cache miss - workflow changed: ${latestResult.workflowId} → ${workflowId}`
        );
        return null;
      }

      // Check if assignment group matches (from routing_context)
      const cachedRouting = latestResult.classificationJson as any;
      const cachedAssignmentGroup = cachedRouting.assignment_group;
      const cachedAssignmentGroupSysId = cachedRouting.assignment_group_sys_id;

      if (
        assignmentGroup &&
        cachedAssignmentGroup &&
        cachedAssignmentGroup !== assignmentGroup
      ) {
        console.log(
          `[Case Triage] Cache miss - assignment group changed: ${cachedAssignmentGroup} → ${assignmentGroup}`
        );
        return null;
      }

      if (
        assignmentGroupSysId &&
        cachedAssignmentGroupSysId &&
        cachedAssignmentGroupSysId !== assignmentGroupSysId
      ) {
        console.log(
          `[Case Triage] Cache miss - assignment group sys_id changed: ${cachedAssignmentGroupSysId} → ${assignmentGroupSysId}`
        );
        return null;
      }

      // Cache hit - return cached result
      console.log(
        `[Case Triage] Cache HIT for ${caseNumber} + ${workflowId} (classified at: ${latestResult.createdAt})`
      );

      const cachedClassification = latestResult.classificationJson as any;

      return {
        caseNumber,
        caseSysId: cachedRouting.sys_id || "",
        workflowId: latestResult.workflowId,
        classification: cachedClassification,
        similarCases: (cachedRouting.similar_cases || []) as SimilarCaseResult[],
        kbArticles: (cachedRouting.kb_articles || []) as KBArticleResult[],
        servicenowUpdated: latestResult.servicenowUpdated,
        processingTimeMs: latestResult.processingTimeMs,
        entitiesDiscovered: latestResult.entitiesCount,
        cached: true,
        cacheReason: "Previous classification found for same case + workflow + assignment",
        // Incident fields from cached classification
        incidentCreated: false, // Cached results don't trigger new incident creation
        recordTypeSuggestion: cachedClassification.record_type_suggestion,
      };
    } catch (error) {
      console.error("[Case Triage] Error checking cache:", error);
      return null;
    }
  }

  /**
   * Store classification result to database
   *
   * Original: api/app/services/classification_store.py:record_classification_result
   */
  private async storeClassificationResult(data: {
    caseNumber: string;
    workflowId: string;
    classification: any;
    processingTimeMs: number;
    servicenowUpdated: boolean;
  }): Promise<void> {
    try {
      const resultData: NewCaseClassificationResults = {
        caseNumber: data.caseNumber,
        workflowId: data.workflowId,
        classificationJson: data.classification,
        tokenUsage: {
          promptTokens: data.classification.token_usage_input || 0,
          completionTokens: data.classification.token_usage_output || 0,
          totalTokens: data.classification.total_tokens || 0,
        },
        cost: this.calculateCost(data.classification),
        provider: data.classification.llm_provider || "unknown",
        model: data.classification.model_used || "unknown",
        processingTimeMs: data.processingTimeMs,
        servicenowUpdated: data.servicenowUpdated,
        entitiesCount: 0, // Will be updated after entity storage
        similarCasesCount: data.classification.similar_cases_count || 0,
        kbArticlesCount: data.classification.kb_articles_count || 0,
        businessIntelligenceDetected: !!(
          data.classification.business_intelligence?.project_scope_detected ||
          data.classification.business_intelligence?.executive_visibility ||
          data.classification.business_intelligence?.compliance_impact ||
          data.classification.business_intelligence?.financial_impact
        ),
        confidenceScore: data.classification.confidence_score || 0,
        retryCount: 0,
      };

      await this.repository.saveClassificationResult(resultData);

      console.log(`[Case Triage] Stored classification result for ${data.caseNumber}`);
    } catch (error) {
      console.error("[Case Triage] Failed to store classification result:", error);
      // Don't throw - classification succeeded, storage is secondary
    }
  }

  /**
   * Store discovered entities to database
   *
   * Original: api/app/routers/webhooks.py:104-196
   */
  private async storeDiscoveredEntities(
    caseNumber: string,
    caseSysId: string,
    classification: any
  ): Promise<number> {
    if (!classification.technical_entities) {
      return 0;
    }

    try {
      const entities: NewCaseDiscoveredEntities[] = [];

      // Map technical_entities to individual entity records
      const entityTypeMapping: Record<string, string> = {
        ip_addresses: "IP_ADDRESS",
        systems: "SYSTEM",
        users: "USER",
        software: "SOFTWARE",
        error_codes: "ERROR_CODE",
      };

      for (const [entityCategory, entityList] of Object.entries(
        classification.technical_entities
      )) {
        const entityType = entityTypeMapping[entityCategory];
        if (!entityType || !Array.isArray(entityList)) {
          continue;
        }

        for (const entityValue of entityList) {
          entities.push({
            caseNumber,
            caseSysId,
            entityType,
            entityValue: String(entityValue).substring(0, 500), // Truncate to column limit
            confidence: classification.confidence_score || 0.5,
            status: "discovered",
            source: "llm",
            metadata: {},
          });
        }
      }

      if (entities.length === 0) {
        return 0;
      }

      await this.repository.saveDiscoveredEntities(entities);

      const entityTypeCounts = entities.reduce((acc, e) => {
        acc[e.entityType] = (acc[e.entityType] || 0) + 1;
        return acc;
      }, {} as Record<string, number>);

      console.log(
        `[Case Triage] Stored ${entities.length} entities for ${caseNumber}:`,
        entityTypeCounts
      );

      return entities.length;
    } catch (error) {
      console.error("[Case Triage] Failed to store entities:", error);
      return 0;
    }
  }

  /**
   * Calculate cost based on token usage
   *
   * Original: api/app/services/case_classifier.py:1209-1262
   */
  private calculateCost(classification: any): number {
    const promptTokens = classification.token_usage_input || 0;
    const completionTokens = classification.token_usage_output || 0;

    // Simple cost calculation - adjust based on actual pricing
    // These are approximate costs for GPT-4o-mini / Claude Haiku
    const promptCostPer1K = 0.003;
    const completionCostPer1K = 0.004;

    const promptCost = (promptTokens / 1000) * promptCostPer1K;
    const completionCost = (completionTokens / 1000) * completionCostPer1K;

    return promptCost + completionCost;
  }

  /**
   * Convert ServiceNow webhook payload to classification request format
   */
  private webhookToClassificationRequest(
    webhook: ServiceNowCaseWebhook
  ): CaseClassificationRequest {
    return {
      case_number: webhook.case_number,
      sys_id: webhook.sys_id,
      short_description: webhook.short_description,
      description: webhook.description,
      priority: webhook.priority,
      urgency: webhook.urgency,
      current_category: webhook.category,
      company: webhook.company,
      company_name: webhook.account_id, // Use account_id as company_name if available
      assignment_group: webhook.assignment_group,
      assignment_group_sys_id: webhook.assignment_group_sys_id,
      routing_context: webhook.routing_context,
    };
  }

  /**
   * Get triage statistics
   */
  async getTriageStats(days: number = 7): Promise<{
    totalCases: number;
    averageProcessingTime: number;
    averageConfidence: number;
    cacheHitRate: number;
    topWorkflows: Array<{ workflowId: string; count: number }>;
  }> {
    try {
      const stats = await this.repository.getClassificationStats(days);

      // Calculate cache hit rate (approximate)
      // In production, track cache hits separately for accurate calculation
      const cacheHitRate = 0.15; // Placeholder - implement actual tracking

      return {
        totalCases: stats.totalClassifications,
        averageProcessingTime: stats.averageProcessingTime,
        averageConfidence: stats.averageConfidence,
        cacheHitRate,
        topWorkflows: stats.topWorkflows,
      };
    } catch (error) {
      console.error("[Case Triage] Failed to get stats:", error);
      return {
        totalCases: 0,
        averageProcessingTime: 0,
        averageConfidence: 0,
        cacheHitRate: 0,
        topWorkflows: [],
      };
    }
  }

  /**
   * Test triage service connectivity
   */
  async testConnectivity(): Promise<{
    azureSearch: boolean;
    database: boolean;
    serviceNow: boolean;
  }> {
    const results = {
      azureSearch: false,
      database: false,
      serviceNow: false,
    };

    // Test Azure Search
    if (this.azureSearchClient) {
      try {
        const testResult = await this.azureSearchClient.testConnection();
        results.azureSearch = testResult.success;
      } catch (error) {
        console.error("[Case Triage] Azure Search test failed:", error);
      }
    }

    // Test Database
    try {
      await this.repository.getClassificationStats(1);
      results.database = true;
    } catch (error) {
      console.error("[Case Triage] Database test failed:", error);
    }

    // Test ServiceNow
    try {
      const { serviceNowClient } = await import("../tools/servicenow");
      results.serviceNow = serviceNowClient.isConfigured();
    } catch (error) {
      console.error("[Case Triage] ServiceNow test failed:", error);
    }

    return results;
  }
}

// Singleton instance
let triageService: CaseTriageService | null = null;

export function getCaseTriageService(): CaseTriageService {
  if (!triageService) {
    triageService = new CaseTriageService();
  }
  return triageService;
}<|MERGE_RESOLUTION|>--- conflicted
+++ resolved
@@ -349,15 +349,12 @@
             incidentSysId = incidentResult.incident_sys_id;
             incidentUrl = incidentResult.incident_url;
 
-<<<<<<< HEAD
-=======
             // Update case with incident reference (bidirectional link)
             // This makes the incident appear in "Related Records > Incident" tab
             await serviceNowClient.updateCase(webhook.sys_id, {
               incident: incidentSysId
             });
 
->>>>>>> f184469f
             // Add work note to parent Case
             const workNote =
               `🚨 ${suggestion.is_major_incident ? 'MAJOR ' : ''}${suggestion.type.toUpperCase()} CREATED\n\n` +
