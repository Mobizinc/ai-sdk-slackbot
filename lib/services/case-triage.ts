/**
 * Centralized Case Triage Service
 * Orchestrates the complete case classification workflow with caching, routing, and context enrichment
 *
 * This service consolidates triage functionality to be shared by:
 * - ServiceNow webhook (api/servicenow-webhook.ts)
 * - Slack bot passive monitoring (lib/handle-passive-messages.ts)
 * - Any future integrations
 *
 * Original: api/app/routers/webhooks.py:379-531 (servicenow_case_inbound_webhook)
 *
 * Flow:
 * 1. Validate incoming payload
 * 2. Record inbound payload to DB
 * 3. Determine workflow routing
 * 4. Check classification cache
 * 5. If cache miss:
 *    a. Fetch similar cases (Azure AI Search - BM25)
 *    b. Fetch KB articles (vector search)
 *    c. Get business context (company-specific rules)
 *    d. Run LLM classification
 *    e. Extract and store entities
 *    f. Format work note
 *    g. Store classification result
 * 6. Return classification with metadata
 */

import type {
  ServiceNowCaseWebhook,
  CaseClassificationRequest,
  CaseClassificationResult,
  SimilarCaseResult,
  KBArticleResult,
} from "../schemas/servicenow-webhook";
import { getCaseClassificationRepository } from "../db/repositories/case-classification-repository";
import { getWorkflowRouter } from "./workflow-router";
import { getCaseClassifier } from "./case-classifier";
import { createAzureSearchClient } from "./azure-search-client";
import { formatWorkNote } from "./work-note-formatter";
import { getCategorySyncService } from "./servicenow-category-sync";
import { getCmdbReconciliationService } from "./cmdb-reconciliation";
import { getCatalogRedirectHandler } from "./catalog-redirect-handler";
import { config } from "../config";
import type { NewCaseClassificationInbound, NewCaseClassificationResults, NewCaseDiscoveredEntities } from "../db/schema";

export interface CaseTriageOptions {
  /**
   * Enable classification caching
   * If true, checks for existing classification before running LLM
   */
  enableCaching?: boolean;

  /**
   * Enable similar case search
   * If true, fetches similar cases from Azure AI Search for context
   */
  enableSimilarCases?: boolean;

  /**
   * Enable KB article search
   * If true, fetches relevant KB articles for context
   */
  enableKBArticles?: boolean;

  /**
   * Enable business context enrichment
   * If true, enriches prompts with company-specific context
   */
  enableBusinessContext?: boolean;

  /**
   * Enable workflow routing
   * If true, uses WorkflowRouter to determine classification approach
   */
  enableWorkflowRouting?: boolean;

  /**
   * Enable ServiceNow work note writing
   * If true, writes classification results back to ServiceNow
   */
  writeToServiceNow?: boolean;

  /**
   * Enable catalog redirect for HR requests
   * If true, automatically redirects misrouted HR requests to catalog items
   */
  enableCatalogRedirect?: boolean;

  /**
   * Max retry attempts for classification
   */
  maxRetries?: number;
}

export interface CaseTriageResult {
  caseNumber: string;
  caseSysId: string;
  workflowId: string;
  classification: CaseClassificationResult;
  similarCases: SimilarCaseResult[];
  kbArticles: KBArticleResult[];
  servicenowUpdated: boolean;
  updateError?: string;
  processingTimeMs: number;
  entitiesDiscovered: number;
  cmdbReconciliation?: any; // TODO: Import proper type from cmdb-reconciliation
  cached: boolean;
  cacheReason?: string;
  // ITSM record type fields
  incidentCreated: boolean;
  incidentNumber?: string;
  incidentSysId?: string;
  incidentUrl?: string;
  problemCreated: boolean;
  problemNumber?: string;
  problemSysId?: string;
  problemUrl?: string;
  recordTypeSuggestion?: {
    type: string;
    is_major_incident: boolean;
    reasoning: string;
  };
  // Catalog redirect fields
  catalogRedirected: boolean;
  catalogRedirectReason?: string;
  catalogItemsProvided?: number;
}

export class CaseTriageService {
  private repository = getCaseClassificationRepository();
  private workflowRouter = getWorkflowRouter();
  private classifier = getCaseClassifier();
  private azureSearchClient = createAzureSearchClient();
  private categorySyncService = getCategorySyncService();
  private catalogRedirectHandler = getCatalogRedirectHandler();

  /**
   * Execute complete case triage workflow
   *
   * Original: api/app/routers/webhooks.py:379-531
   */
  async triageCase(
    webhook: ServiceNowCaseWebhook,
    options: CaseTriageOptions = {}
  ): Promise<CaseTriageResult> {
    const startTime = Date.now();

    // Default options (matching original behavior)
    const {
      enableCaching = true,
      enableSimilarCases = true,
      enableKBArticles = true,
      enableBusinessContext = true,
      enableWorkflowRouting = true,
      writeToServiceNow = process.env.CASE_CLASSIFICATION_WRITE_NOTES === "true",
      enableCatalogRedirect = process.env.CATALOG_REDIRECT_ENABLED === "true",
      maxRetries = parseInt(process.env.CASE_CLASSIFICATION_MAX_RETRIES || "3"),
    } = options;

    console.log(`[Case Triage] Starting triage for case ${webhook.case_number}`);

    try {
      // Step 0: Idempotency check - return existing result if processed recently
      // This prevents duplicate work if QStash retries after partial success
      if (enableCaching) {
        const recentResult = await this.checkRecentClassification(
          webhook.case_number,
          5 // minutes
        );

        if (recentResult) {
          const processingTime = Date.now() - startTime;
          console.log(
            `[Case Triage] Idempotency check: ${webhook.case_number} was processed ` +
            `${Math.round((Date.now() - recentResult.classifiedAt.getTime()) / 1000)}s ago - ` +
            `returning cached result (${processingTime}ms)`
          );

          return {
            ...recentResult,
            cached: true,
            cacheReason: "Recently processed - idempotency guard (prevents duplicate work from retries)",
            processingTimeMs: processingTime,
          };
        }
      }

      // Step 1: Record inbound payload
      const inboundId = await this.recordInboundPayload(webhook);

      // Step 2: Determine workflow routing
      const workflowDecision = enableWorkflowRouting
        ? this.workflowRouter.determineWorkflow({
            assignmentGroup: webhook.assignment_group,
            category: webhook.category,
            subcategory: webhook.subcategory,
            priority: webhook.priority,
            state: webhook.state,
            caseNumber: webhook.case_number,
            description: webhook.short_description + " " + (webhook.description || ""),
          })
        : { workflowId: "default", ruleMatched: false };

      console.log(
        `[Case Triage] Workflow: ${workflowDecision.workflowId} ` +
          `(rule matched: ${workflowDecision.ruleMatched})`
      );

      // Step 3: Check classification cache
      if (enableCaching) {
        const cachedResult = await this.checkClassificationCache(
          webhook.case_number,
          workflowDecision.workflowId,
          webhook.assignment_group,
          webhook.assignment_group_sys_id
        );

        if (cachedResult) {
          // Mark inbound as processed (using cached result)
          if (inboundId) {
            await this.repository.markPayloadAsProcessed(
              inboundId,
              workflowDecision.workflowId
            );
          }

          const processingTime = Date.now() - startTime;
          console.log(
            `[Case Triage] Using cached classification for ${webhook.case_number} ` +
              `(${processingTime}ms saved)`
          );

          return {
            ...cachedResult,
            cached: true,
            cacheReason: "Existing classification found for case + workflow + assignment group",
            processingTimeMs: processingTime,
          };
        }
      }

      // Step 4: Fetch ServiceNow categories from database cache (TABLE-SPECIFIC for dual categorization)
      const categoriesStart = Date.now();
      const categoriesData = await this.categorySyncService.getCategoriesForClassifier(
        13 // maxAgeHours
      );
      const categoriesTime = Date.now() - categoriesStart;

      if (categoriesData.isStale) {
        console.warn('[Case Triage] Categories are stale - consider running sync');
      }

      console.log(
        `[Case Triage] Using categories from ${categoriesData.tablesCovered.length}/2 ITSM tables: ` +
        `Cases (${categoriesData.caseCategories.length} categories), ` +
        `Incidents (${categoriesData.incidentCategories.length} categories) (${categoriesTime}ms)`
      );

      // Step 5: Convert webhook to classification request
      const classificationRequest = this.webhookToClassificationRequest(webhook);

      // Note: Similar cases and KB articles are fetched by the classifier internally
      // The classifier uses the new Azure Search client with vector search and MSP attribution

      // Step 6: Set real ServiceNow categories in classifier (TABLE-SPECIFIC)
      this.classifier.setCategories(
        categoriesData.caseCategories,
        categoriesData.incidentCategories,
        categoriesData.caseSubcategories,
        categoriesData.incidentSubcategories
      );

      // Step 7: Perform classification with retry logic (using real ServiceNow categories)
      const classificationStart = Date.now();
      let classificationResult: any | null = null;
      let lastError: Error | null = null;

      for (let attempt = 1; attempt <= maxRetries; attempt++) {
        try {
          classificationResult = await this.classifier.classifyCaseEnhanced({
            case_number: webhook.case_number,
            sys_id: webhook.sys_id,
            short_description: webhook.short_description,
            description: webhook.description,
            assignment_group: webhook.assignment_group,
            urgency: webhook.urgency,
            current_category: webhook.category,
            priority: webhook.priority,
            state: webhook.state,
            company: webhook.company,
            company_name: webhook.account_id, // Use account_id as company_name
          });

          if (classificationResult) {
            console.log(
              `[Case Triage] Classification successful on attempt ${attempt}/${maxRetries}`
            );
            break;
          }
        } catch (error) {
          lastError = error as Error;
          console.warn(
            `[Case Triage] Classification attempt ${attempt}/${maxRetries} failed:`,
            error
          );

          if (attempt < maxRetries) {
            // Exponential backoff
            const backoffMs = Math.pow(2, attempt) * 1000;
            await new Promise((resolve) => setTimeout(resolve, backoffMs));
          }
        }
      }

      if (!classificationResult) {
        // Mark inbound as failed
        if (inboundId) {
          await this.repository.markPayloadAsProcessed(
            inboundId,
            workflowDecision.workflowId,
            lastError?.message || "Classification failed after retries"
          );
        }

        throw new Error(
          `Classification failed after ${maxRetries} attempts: ${lastError?.message}`
        );
      }

      const classificationTime = Date.now() - classificationStart;

      // Step 9: Format work note
      const workNoteContent = formatWorkNote(classificationResult);

      // Step 10: Write to ServiceNow (if enabled)
      let servicenowUpdated = false;
      let updateError: string | undefined;

      if (writeToServiceNow) {
        try {
          const { serviceNowClient } = await import("../tools/servicenow");
          await serviceNowClient.addCaseWorkNote(webhook.sys_id, workNoteContent);
          servicenowUpdated = true;
          console.log(`[Case Triage] Work note written to ServiceNow for ${webhook.case_number}`);
        } catch (error) {
          updateError = error instanceof Error ? error.message : "Unknown error";
          console.error("[Case Triage] Failed to write work note to ServiceNow:", error);
        }
      }

      // Step 11: Store classification result
      const processingTime = Date.now() - startTime;

      await this.storeClassificationResult({
        caseNumber: webhook.case_number,
        workflowId: workflowDecision.workflowId,
        classification: classificationResult,
        processingTimeMs: processingTime,
        servicenowUpdated,
      });

      // Step 12: Store discovered entities
      const entitiesStored = await this.storeDiscoveredEntities(
        webhook.case_number,
        webhook.sys_id,
        classificationResult
      );

<<<<<<< HEAD
      // Step 13: Check record type suggestion and auto-create Incident/Problem if needed
=======
      // Step 12.5: CMDB Reconciliation (if enabled)
      let cmdbReconciliationResults = null;
      if (config.cmdbReconciliationEnabled) {
        try {
          const cmdbService = getCmdbReconciliationService();
          cmdbReconciliationResults = await cmdbService.reconcileEntities({
            caseNumber: webhook.case_number,
            caseSysId: webhook.sys_id,
            entities: classificationResult.technical_entities || {
              ip_addresses: [],
              systems: [],
              users: [],
              software: [],
              error_codes: [],
            },
          });
          console.log(`[Case Triage] CMDB reconciliation completed for ${webhook.case_number}:`, {
            total: cmdbReconciliationResults.totalEntities,
            matched: cmdbReconciliationResults.matched,
            unmatched: cmdbReconciliationResults.unmatched,
            skipped: cmdbReconciliationResults.skipped,
          });
        } catch (error) {
          console.error(`[Case Triage] CMDB reconciliation failed for ${webhook.case_number}:`, error);
          // Don't fail the entire triage process, just log the error
        }
      }

      // Step 13: Check record type suggestion and auto-create Incident if needed
>>>>>>> 1d02c7ba
      let incidentCreated = false;
      let incidentNumber: string | undefined;
      let incidentSysId: string | undefined;
      let incidentUrl: string | undefined;
      let problemCreated = false;
      let problemNumber: string | undefined;
      let problemSysId: string | undefined;
      let problemUrl: string | undefined;

      if (classificationResult.record_type_suggestion) {
        const suggestion = classificationResult.record_type_suggestion;

        console.log(
          `[Case Triage] Record type suggested: ${suggestion.type}` +
            `${suggestion.type === "Incident" ? ` (Major: ${suggestion.is_major_incident})` : ""}`
        );

<<<<<<< HEAD
        // Create Incident for service disruptions
        if (suggestion.type === 'Incident') {
=======
        // Create Incident for service disruptions (Incident or Problem)
        if (suggestion.type === "Incident" || suggestion.type === "Problem") {
>>>>>>> 1d02c7ba
          try {
            const { serviceNowClient } = await import("../tools/servicenow");

            // DUAL CATEGORIZATION: Use incident-specific category if provided, otherwise fall back to case category
            const incidentCategory =
              classificationResult.incident_category || classificationResult.category;
            const incidentSubcategory =
              classificationResult.incident_subcategory || classificationResult.subcategory;

            console.log(
              `[Case Triage] Creating Incident with category: ${incidentCategory}` +
                `${incidentSubcategory ? ` > ${incidentSubcategory}` : ""}` +
                `${classificationResult.incident_category ? " (incident-specific)" : " (fallback to case category)"}`
            );

            // Create Incident record with full company/context information
            const incidentResult = await serviceNowClient.createIncidentFromCase({
              caseSysId: webhook.sys_id,
              caseNumber: webhook.case_number,
              category: incidentCategory,
              subcategory: incidentSubcategory,
              shortDescription: webhook.short_description,
              description: webhook.description,
              urgency: webhook.urgency,
              priority: webhook.priority,
              callerId: webhook.caller_id,
              assignmentGroup: webhook.assignment_group,
              assignedTo: webhook.assigned_to,
              isMajorIncident: suggestion.is_major_incident,
              // Company/Account context (prevents orphaned incidents)
              company: webhook.company,
              account: webhook.account || webhook.account_id,
              businessService: webhook.business_service,
              location: webhook.location,
              // Contact information
              contact: webhook.contact,
              contactType: webhook.contact_type,
              openedBy: webhook.opened_by,
              // Technical context
              cmdbCi: webhook.cmdb_ci || webhook.configuration_item,
              // Multi-tenancy / Domain separation
              sysDomain: webhook.sys_domain,
              sysDomainPath: webhook.sys_domain_path,
            });

            incidentCreated = true;
            incidentNumber = incidentResult.incident_number;
            incidentSysId = incidentResult.incident_sys_id;
            incidentUrl = incidentResult.incident_url;

            // Update case with incident reference (bidirectional link)
            // This makes the incident appear in "Related Records > Incident" tab
            await serviceNowClient.updateCase(webhook.sys_id, {
              incident: incidentSysId,
            });

            // Add work note to parent Case
            const workNote =
<<<<<<< HEAD
              `🚨 ${suggestion.is_major_incident ? 'MAJOR ' : ''}INCIDENT CREATED\n\n` +
              `Incident: ${incidentNumber}\n` +
=======
              `🚨 ${suggestion.is_major_incident ? "MAJOR " : ""}${suggestion.type.toUpperCase()} CREATED\n\n` +
              `${suggestion.type}: ${incidentNumber}\n` +
>>>>>>> 1d02c7ba
              `Reason: ${suggestion.reasoning}\n\n` +
              `Category: ${classificationResult.category}` +
              `${classificationResult.subcategory ? ` > ${classificationResult.subcategory}` : ""}\n\n` +
              `${suggestion.is_major_incident ? "⚠️ MAJOR INCIDENT - Immediate escalation required\n\n" : ""}` +
              `Link: ${incidentUrl}`;

            await serviceNowClient.addCaseWorkNote(webhook.sys_id, workNote);

            console.log(
<<<<<<< HEAD
              `[Case Triage] Created ${suggestion.is_major_incident ? 'MAJOR ' : ''}` +
              `Incident ${incidentNumber} from Case ${webhook.case_number}`
=======
              `[Case Triage] Created ${suggestion.is_major_incident ? "MAJOR " : ""}` +
                `${suggestion.type} ${incidentNumber} from Case ${webhook.case_number}`
>>>>>>> 1d02c7ba
            );
          } catch (error) {
            console.error("[Case Triage] Failed to create Incident:", error);
            // Don't fail the entire triage - log error but continue
          }
<<<<<<< HEAD
        } else if (suggestion.type === 'Problem') {
          // Create Problem for root cause analysis
          try {
            const { serviceNowClient } = await import('../tools/servicenow');

            // DUAL CATEGORIZATION: Use incident-specific category if provided, otherwise fall back to case category
            const problemCategory = classificationResult.incident_category || classificationResult.category;
            const problemSubcategory = classificationResult.incident_subcategory || classificationResult.subcategory;

            console.log(
              `[Case Triage] Creating Problem with category: ${problemCategory}` +
              `${problemSubcategory ? ` > ${problemSubcategory}` : ''}` +
              `${classificationResult.incident_category ? ' (incident-specific)' : ' (fallback to case category)'}`
            );

            // Create Problem record with full company/context information
            const problemResult = await serviceNowClient.createProblemFromCase({
              caseSysId: webhook.sys_id,
              caseNumber: webhook.case_number,
              category: problemCategory,
              subcategory: problemSubcategory,
              shortDescription: webhook.short_description,
              description: webhook.description,
              urgency: webhook.urgency,
              priority: webhook.priority,
              callerId: webhook.caller_id,
              assignmentGroup: webhook.assignment_group,
              assignedTo: webhook.assigned_to,
              firstReportedBy: webhook.sys_id, // Reference to the Case that first reported this problem
              // Company/Account context (prevents orphaned problems)
              company: webhook.company,
              account: webhook.account || webhook.account_id,
              businessService: webhook.business_service,
              location: webhook.location,
              // Contact information
              contact: webhook.contact,
              contactType: webhook.contact_type,
              openedBy: webhook.opened_by,
              // Technical context
              cmdbCi: webhook.cmdb_ci || webhook.configuration_item,
              // Multi-tenancy / Domain separation
              sysDomain: webhook.sys_domain,
              sysDomainPath: webhook.sys_domain_path,
            });

            problemCreated = true;
            problemNumber = problemResult.problem_number;
            problemSysId = problemResult.problem_sys_id;
            problemUrl = problemResult.problem_url;

            // Update case with problem reference (bidirectional link)
            // This makes the problem appear in "Related Records > Problem" tab
            await serviceNowClient.updateCase(webhook.sys_id, {
              problem: problemSysId
            });

            // Add work note to parent Case
            const workNote =
              `🔍 PROBLEM CREATED\n\n` +
              `Problem: ${problemNumber}\n` +
              `Reason: ${suggestion.reasoning}\n\n` +
              `Category: ${classificationResult.category}` +
              `${classificationResult.subcategory ? ` > ${classificationResult.subcategory}` : ''}\n\n` +
              `Link: ${problemUrl}`;

            await serviceNowClient.addCaseWorkNote(webhook.sys_id, workNote);

            console.log(
              `[Case Triage] Created Problem ${problemNumber} from Case ${webhook.case_number}`
            );
          } catch (error) {
            console.error('[Case Triage] Failed to create Problem:', error);
            // Don't fail the entire triage - log error but continue
          }
        } else if (suggestion.type === 'Change') {
=======
        } else if (suggestion.type === "Change") {
>>>>>>> 1d02c7ba
          // Log but don't auto-create (Changes require CAB approval)
          console.log(
            `[Case Triage] Change suggested for ${webhook.case_number} - ` +
              `manual Change Management process required`
          );
        }
      }

      // Step 14: Check for catalog redirect (HR requests submitted incorrectly)
      let catalogRedirected = false;
      let catalogRedirectReason: string | undefined;
      let catalogItemsProvided = 0;

      if (enableCatalogRedirect && !incidentCreated && !problemCreated) {
        try {
          console.log(`[Case Triage] Checking catalog redirect for ${webhook.case_number}`);

          const redirectResult = await this.catalogRedirectHandler.processCase({
            caseNumber: webhook.case_number,
            caseSysId: webhook.sys_id,
            shortDescription: webhook.short_description,
            description: webhook.description,
            category: classificationResult.category,
            subcategory: classificationResult.subcategory,
            companyId: webhook.company,
            submittedBy: webhook.caller_id,
            clientName: webhook.account_id, // Use account_id as client name
          });

          if (redirectResult.redirected) {
            catalogRedirected = true;
            catalogItemsProvided = redirectResult.catalogItems.length;
            catalogRedirectReason =
              `HR request detected and redirected to catalog. ` +
              `${redirectResult.caseClosed ? "Case automatically closed." : "Work note added."}`;

            console.log(
              `[Case Triage] Catalog redirect successful for ${webhook.case_number}: ` +
                `${catalogItemsProvided} catalog items provided, ` +
                `case closed: ${redirectResult.caseClosed}`
            );
          }
        } catch (error) {
          console.error(`[Case Triage] Catalog redirect failed for ${webhook.case_number}:`, error);
          // Don't fail the entire triage - log error but continue
        }
      }

      // Step 15: Mark inbound as processed
      if (inboundId) {
        await this.repository.markPayloadAsProcessed(
          inboundId,
          workflowDecision.workflowId
        );
      }

      // Log timing breakdown for performance analysis
      const storageTime = Date.now() - startTime - classificationTime - categoriesTime;
      console.log(
        `[Case Triage] Timing breakdown: ` +
        `categories=${categoriesTime}ms, classification=${classificationTime}ms, ` +
        `storage/updates=${storageTime}ms, total=${processingTime}ms`
      );

      console.log(
        `[Case Triage] Completed triage for ${webhook.case_number}: ` +
          `${classificationResult.category || "Unknown"}` +
          `${classificationResult.subcategory ? ` > ${classificationResult.subcategory}` : ""}` +
          ` (${Math.round((classificationResult.confidence_score || 0) * 100)}% confidence) ` +
          `in ${processingTime}ms` +
          `${incidentCreated ? ` | Incident ${incidentNumber} created` : ''}` +
          `${problemCreated ? ` | Problem ${problemNumber} created` : ''}` +
          `${catalogRedirected ? ` | Redirected to catalog (${catalogItemsProvided} items)` : ''}`
      );

      return {
        caseNumber: webhook.case_number,
        caseSysId: webhook.sys_id,
        workflowId: workflowDecision.workflowId,
        classification: classificationResult,
        similarCases: classificationResult.similar_cases || [],
        kbArticles: classificationResult.kb_articles || [],
        servicenowUpdated,
        updateError,
        processingTimeMs: processingTime,
        entitiesDiscovered: entitiesStored,
        cmdbReconciliation: cmdbReconciliationResults,
        cached: false,
        incidentCreated,
        incidentNumber,
        incidentSysId,
        incidentUrl,
        problemCreated,
        problemNumber,
        problemSysId,
        problemUrl,
        recordTypeSuggestion: classificationResult.record_type_suggestion,
        catalogRedirected,
        catalogRedirectReason,
        catalogItemsProvided,
      };
    } catch (error) {
      console.error(`[Case Triage] Failed to triage case ${webhook.case_number}:`, error);
      throw error;
    }
  }

  /**
   * Record inbound webhook payload to database
   *
   * Original: api/app/services/classification_store.py:record_inbound_case
   */
  private async recordInboundPayload(webhook: ServiceNowCaseWebhook): Promise<number | null> {
    try {
      const inboundData: NewCaseClassificationInbound = {
        caseNumber: webhook.case_number,
        caseSysId: webhook.sys_id,
        rawPayload: webhook as any,
        routingContext: {
          assignmentGroup: webhook.assignment_group,
          assignedTo: webhook.assigned_to,
          category: webhook.category,
          subcategory: webhook.subcategory,
          priority: webhook.priority,
          state: webhook.state,
        },
      };

      await this.repository.saveInboundPayload(inboundData);

      // Get the inserted record to return its ID
      const unprocessed = await this.repository.getUnprocessedPayload(webhook.case_number);
      return unprocessed?.id || null;
    } catch (error) {
      console.error("[Case Triage] Failed to record inbound payload:", error);
      return null;
    }
  }

  /**
   * Check if case was classified very recently (idempotency guard)
   *
   * This is separate from the workflow/assignment-based cache check.
   * It prevents duplicate work when QStash retries after a partial success.
   *
   * Returns classification if created within the specified time window.
   */
  private async checkRecentClassification(
    caseNumber: string,
    withinMinutes: number
  ): Promise<(CaseTriageResult & { classifiedAt: Date }) | null> {
    try {
      const latestResult = await this.repository.getLatestClassificationResult(caseNumber);

      if (!latestResult) {
        return null;
      }

      // Check if classification is recent
      const ageMs = Date.now() - latestResult.createdAt.getTime();
      const ageMinutes = ageMs / 60000;

      if (ageMinutes > withinMinutes) {
        return null; // Too old for idempotency guard
      }

      console.log(
        `[Case Triage] Recent classification found for ${caseNumber} ` +
        `(${Math.round(ageMinutes * 60)}s ago)`
      );

      const cachedClassification = latestResult.classificationJson as any;

      return {
        caseNumber,
        caseSysId: (cachedClassification as any).sys_id || "",
        workflowId: latestResult.workflowId,
        classification: cachedClassification,
        similarCases: ((cachedClassification as any).similar_cases || []) as SimilarCaseResult[],
        kbArticles: ((cachedClassification as any).kb_articles || []) as KBArticleResult[],
        servicenowUpdated: latestResult.servicenowUpdated,
        processingTimeMs: latestResult.processingTimeMs,
        entitiesDiscovered: latestResult.entitiesCount,
        cached: true,
        incidentCreated: false,
        problemCreated: false,
        catalogRedirected: false,
        recordTypeSuggestion: (cachedClassification as any).record_type_suggestion,
        classifiedAt: latestResult.createdAt,
      };
    } catch (error) {
      console.error("[Case Triage] Error checking recent classification:", error);
      return null;
    }
  }

  /**
   * Check if classification exists in cache
   *
   * Cache key: case_number + workflow_id + assignment_group
   * Returns cached result if:
   * - Previous classification exists for same case + workflow
   * - Assignment group hasn't changed (re-routing invalidates cache)
   *
   * Original: api/app/routers/webhooks.py:436-454
   */
  private async checkClassificationCache(
    caseNumber: string,
    workflowId: string,
    assignmentGroup?: string,
    assignmentGroupSysId?: string
  ): Promise<CaseTriageResult | null> {
    try {
      const latestResult = await this.repository.getLatestClassificationResult(caseNumber);

      if (!latestResult) {
        return null;
      }

      // Check if workflow matches
      if (latestResult.workflowId !== workflowId) {
        console.log(
          `[Case Triage] Cache miss - workflow changed: ${latestResult.workflowId} → ${workflowId}`
        );
        return null;
      }

      // Check if assignment group matches (from routing_context)
      const cachedRouting = latestResult.classificationJson as any;
      const cachedAssignmentGroup = cachedRouting.assignment_group;
      const cachedAssignmentGroupSysId = cachedRouting.assignment_group_sys_id;

      if (
        assignmentGroup &&
        cachedAssignmentGroup &&
        cachedAssignmentGroup !== assignmentGroup
      ) {
        console.log(
          `[Case Triage] Cache miss - assignment group changed: ${cachedAssignmentGroup} → ${assignmentGroup}`
        );
        return null;
      }

      if (
        assignmentGroupSysId &&
        cachedAssignmentGroupSysId &&
        cachedAssignmentGroupSysId !== assignmentGroupSysId
      ) {
        console.log(
          `[Case Triage] Cache miss - assignment group sys_id changed: ${cachedAssignmentGroupSysId} → ${assignmentGroupSysId}`
        );
        return null;
      }

      // Cache hit - return cached result
      console.log(
        `[Case Triage] Cache HIT for ${caseNumber} + ${workflowId} (classified at: ${latestResult.createdAt})`
      );

      const cachedClassification = latestResult.classificationJson as any;

      return {
        caseNumber,
        caseSysId: cachedRouting.sys_id || "",
        workflowId: latestResult.workflowId,
        classification: cachedClassification,
        similarCases: (cachedRouting.similar_cases || []) as SimilarCaseResult[],
        kbArticles: (cachedRouting.kb_articles || []) as KBArticleResult[],
        servicenowUpdated: latestResult.servicenowUpdated,
        processingTimeMs: latestResult.processingTimeMs,
        entitiesDiscovered: latestResult.entitiesCount,
        cached: true,
        cacheReason: "Previous classification found for same case + workflow + assignment",
        // ITSM record type fields from cached classification
        incidentCreated: false, // Cached results don't trigger new incident creation
        problemCreated: false, // Cached results don't trigger new problem creation
        recordTypeSuggestion: cachedClassification.record_type_suggestion,
        // Catalog redirect fields (cached results don't trigger new redirects)
        catalogRedirected: false,
        catalogItemsProvided: 0,
      };
    } catch (error) {
      console.error("[Case Triage] Error checking cache:", error);
      return null;
    }
  }

  /**
   * Store classification result to database
   *
   * Original: api/app/services/classification_store.py:record_classification_result
   */
  private async storeClassificationResult(data: {
    caseNumber: string;
    workflowId: string;
    classification: any;
    processingTimeMs: number;
    servicenowUpdated: boolean;
  }): Promise<void> {
    try {
      const resultData: NewCaseClassificationResults = {
        caseNumber: data.caseNumber,
        workflowId: data.workflowId,
        classificationJson: data.classification,
        tokenUsage: {
          promptTokens: data.classification.token_usage_input || 0,
          completionTokens: data.classification.token_usage_output || 0,
          totalTokens: data.classification.total_tokens || 0,
        },
        cost: this.calculateCost(data.classification),
        provider: data.classification.llm_provider || "unknown",
        model: data.classification.model_used || "unknown",
        processingTimeMs: data.processingTimeMs,
        servicenowUpdated: data.servicenowUpdated,
        entitiesCount: 0, // Will be updated after entity storage
        similarCasesCount: data.classification.similar_cases_count || 0,
        kbArticlesCount: data.classification.kb_articles_count || 0,
        businessIntelligenceDetected: !!(
          data.classification.business_intelligence?.project_scope_detected ||
          data.classification.business_intelligence?.executive_visibility ||
          data.classification.business_intelligence?.compliance_impact ||
          data.classification.business_intelligence?.financial_impact
        ),
        confidenceScore: data.classification.confidence_score || 0,
        retryCount: 0,
      };

      await this.repository.saveClassificationResult(resultData);

      console.log(`[Case Triage] Stored classification result for ${data.caseNumber}`);
    } catch (error) {
      console.error("[Case Triage] Failed to store classification result:", error);
      // Don't throw - classification succeeded, storage is secondary
    }
  }

  /**
   * Store discovered entities to database
   *
   * Original: api/app/routers/webhooks.py:104-196
   */
  private async storeDiscoveredEntities(
    caseNumber: string,
    caseSysId: string,
    classification: any
  ): Promise<number> {
    if (!classification.technical_entities) {
      return 0;
    }

    try {
      const entities: NewCaseDiscoveredEntities[] = [];

      // Map technical_entities to individual entity records
      const entityTypeMapping: Record<string, string> = {
        ip_addresses: "IP_ADDRESS",
        systems: "SYSTEM",
        users: "USER",
        software: "SOFTWARE",
        error_codes: "ERROR_CODE",
      };

      for (const [entityCategory, entityList] of Object.entries(
        classification.technical_entities
      )) {
        const entityType = entityTypeMapping[entityCategory];
        if (!entityType || !Array.isArray(entityList)) {
          continue;
        }

        for (const entityValue of entityList) {
          entities.push({
            caseNumber,
            caseSysId,
            entityType,
            entityValue: String(entityValue).substring(0, 500), // Truncate to column limit
            confidence: classification.confidence_score || 0.5,
            status: "discovered",
            source: "llm",
            metadata: {},
          });
        }
      }

      if (entities.length === 0) {
        return 0;
      }

      await this.repository.saveDiscoveredEntities(entities);

      const entityTypeCounts = entities.reduce((acc, e) => {
        acc[e.entityType] = (acc[e.entityType] || 0) + 1;
        return acc;
      }, {} as Record<string, number>);

      console.log(
        `[Case Triage] Stored ${entities.length} entities for ${caseNumber}:`,
        entityTypeCounts
      );

      return entities.length;
    } catch (error) {
      console.error("[Case Triage] Failed to store entities:", error);
      return 0;
    }
  }

  /**
   * Calculate cost based on token usage
   *
   * Original: api/app/services/case_classifier.py:1209-1262
   */
  private calculateCost(classification: any): number {
    const promptTokens = classification.token_usage_input || 0;
    const completionTokens = classification.token_usage_output || 0;

    // Simple cost calculation - adjust based on actual pricing
    // These are approximate costs for GPT-4o-mini / Claude Haiku
    const promptCostPer1K = 0.003;
    const completionCostPer1K = 0.004;

    const promptCost = (promptTokens / 1000) * promptCostPer1K;
    const completionCost = (completionTokens / 1000) * completionCostPer1K;

    return promptCost + completionCost;
  }

  /**
   * Convert ServiceNow webhook payload to classification request format
   */
  private webhookToClassificationRequest(
    webhook: ServiceNowCaseWebhook
  ): CaseClassificationRequest {
    return {
      case_number: webhook.case_number,
      sys_id: webhook.sys_id,
      short_description: webhook.short_description,
      description: webhook.description,
      priority: webhook.priority,
      urgency: webhook.urgency,
      current_category: webhook.category,
      company: webhook.company,
      company_name: webhook.account_id, // Use account_id as company_name if available
      assignment_group: webhook.assignment_group,
      assignment_group_sys_id: webhook.assignment_group_sys_id,
      routing_context: webhook.routing_context,
    };
  }

  /**
   * Get triage statistics
   */
  async getTriageStats(days: number = 7): Promise<{
    totalCases: number;
    averageProcessingTime: number;
    averageConfidence: number;
    cacheHitRate: number;
    topWorkflows: Array<{ workflowId: string; count: number }>;
  }> {
    try {
      const stats = await this.repository.getClassificationStats(days);

      // Calculate cache hit rate (approximate)
      // In production, track cache hits separately for accurate calculation
      const cacheHitRate = 0.15; // Placeholder - implement actual tracking

      return {
        totalCases: stats.totalClassifications,
        averageProcessingTime: stats.averageProcessingTime,
        averageConfidence: stats.averageConfidence,
        cacheHitRate,
        topWorkflows: stats.topWorkflows,
      };
    } catch (error) {
      console.error("[Case Triage] Failed to get stats:", error);
      return {
        totalCases: 0,
        averageProcessingTime: 0,
        averageConfidence: 0,
        cacheHitRate: 0,
        topWorkflows: [],
      };
    }
  }

  /**
   * Test triage service connectivity
   */
  async testConnectivity(): Promise<{
    azureSearch: boolean;
    database: boolean;
    serviceNow: boolean;
  }> {
    const results = {
      azureSearch: false,
      database: false,
      serviceNow: false,
    };

    // Test Azure Search
    if (this.azureSearchClient) {
      try {
        const testResult = await this.azureSearchClient.testConnection();
        results.azureSearch = testResult.success;
      } catch (error) {
        console.error("[Case Triage] Azure Search test failed:", error);
      }
    }

    // Test Database
    try {
      await this.repository.getClassificationStats(1);
      results.database = true;
    } catch (error) {
      console.error("[Case Triage] Database test failed:", error);
    }

    // Test ServiceNow
    try {
      const { serviceNowClient } = await import("../tools/servicenow");
      results.serviceNow = serviceNowClient.isConfigured();
    } catch (error) {
      console.error("[Case Triage] ServiceNow test failed:", error);
    }

    return results;
  }
}

// Singleton instance
let triageService: CaseTriageService | null = null;

export function getCaseTriageService(): CaseTriageService {
  if (!triageService) {
    triageService = new CaseTriageService();
  }
  return triageService;
}<|MERGE_RESOLUTION|>--- conflicted
+++ resolved
@@ -366,9 +366,6 @@
         classificationResult
       );
 
-<<<<<<< HEAD
-      // Step 13: Check record type suggestion and auto-create Incident/Problem if needed
-=======
       // Step 12.5: CMDB Reconciliation (if enabled)
       let cmdbReconciliationResults = null;
       if (config.cmdbReconciliationEnabled) {
@@ -397,8 +394,7 @@
         }
       }
 
-      // Step 13: Check record type suggestion and auto-create Incident if needed
->>>>>>> 1d02c7ba
+      // Step 13: Check record type suggestion and auto-create Incident/Problem if needed
       let incidentCreated = false;
       let incidentNumber: string | undefined;
       let incidentSysId: string | undefined;
@@ -416,13 +412,8 @@
             `${suggestion.type === "Incident" ? ` (Major: ${suggestion.is_major_incident})` : ""}`
         );
 
-<<<<<<< HEAD
         // Create Incident for service disruptions
         if (suggestion.type === 'Incident') {
-=======
-        // Create Incident for service disruptions (Incident or Problem)
-        if (suggestion.type === "Incident" || suggestion.type === "Problem") {
->>>>>>> 1d02c7ba
           try {
             const { serviceNowClient } = await import("../tools/servicenow");
 
@@ -481,13 +472,8 @@
 
             // Add work note to parent Case
             const workNote =
-<<<<<<< HEAD
               `🚨 ${suggestion.is_major_incident ? 'MAJOR ' : ''}INCIDENT CREATED\n\n` +
               `Incident: ${incidentNumber}\n` +
-=======
-              `🚨 ${suggestion.is_major_incident ? "MAJOR " : ""}${suggestion.type.toUpperCase()} CREATED\n\n` +
-              `${suggestion.type}: ${incidentNumber}\n` +
->>>>>>> 1d02c7ba
               `Reason: ${suggestion.reasoning}\n\n` +
               `Category: ${classificationResult.category}` +
               `${classificationResult.subcategory ? ` > ${classificationResult.subcategory}` : ""}\n\n` +
@@ -497,19 +483,13 @@
             await serviceNowClient.addCaseWorkNote(webhook.sys_id, workNote);
 
             console.log(
-<<<<<<< HEAD
               `[Case Triage] Created ${suggestion.is_major_incident ? 'MAJOR ' : ''}` +
               `Incident ${incidentNumber} from Case ${webhook.case_number}`
-=======
-              `[Case Triage] Created ${suggestion.is_major_incident ? "MAJOR " : ""}` +
-                `${suggestion.type} ${incidentNumber} from Case ${webhook.case_number}`
->>>>>>> 1d02c7ba
             );
           } catch (error) {
             console.error("[Case Triage] Failed to create Incident:", error);
             // Don't fail the entire triage - log error but continue
           }
-<<<<<<< HEAD
         } else if (suggestion.type === 'Problem') {
           // Create Problem for root cause analysis
           try {
@@ -585,9 +565,6 @@
             // Don't fail the entire triage - log error but continue
           }
         } else if (suggestion.type === 'Change') {
-=======
-        } else if (suggestion.type === "Change") {
->>>>>>> 1d02c7ba
           // Log but don't auto-create (Changes require CAB approval)
           console.log(
             `[Case Triage] Change suggested for ${webhook.case_number} - ` +
