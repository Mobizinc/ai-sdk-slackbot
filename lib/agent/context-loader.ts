--- conflicted
+++ resolved
@@ -13,13 +13,10 @@
 import type { SimilarCase } from "../services/azure-search";
 import { getConfigValue } from "../config";
 import { generateDiscoveryContextPack } from "./discovery/context-pack";
-<<<<<<< HEAD
 import { createChildSpan } from "../observability";
 import { getCaseRepository } from "../infrastructure/servicenow/repositories";
 import type { Case } from "../infrastructure/servicenow/types/domain-models";
-=======
 import { maybePrefetchCmdb } from "./cmdb-prefetch";
->>>>>>> 3a4cc0da
 
 export interface ContextLoaderInput {
   messages: CoreMessage[];
