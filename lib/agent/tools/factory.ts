/**
 * Agent Tools Factory
 *
 * Re-exports individual tool modules and provides unified factory function.
 * This file serves as the public API for the modular tool system.
 *
 * All tool implementations have been extracted to dedicated modules:
 * - weather.ts, web-search.ts, service-now.ts, search.ts
 * - knowledge-base.ts, context-update.ts, current-issues.ts
 * - microsoft-learn.ts, triage.ts
 */

// Import tool creators from dedicated modules
import { createWeatherTool } from "./weather";
import { createWebSearchTool } from "./web-search";
import { createServiceNowTool } from "./service-now";
import { createSearchTool } from "./search";
import { createKnowledgeBaseTool } from "./knowledge-base";
import { createContextUpdateTool } from "./context-update";
import { createCurrentIssuesTool } from "./current-issues";
import { createCmdbTool, createConfigurationItemTool } from "./cmdb";
import { createMicrosoftLearnTool } from "./microsoft-learn";
import { createTriageTool } from "./triage";
import { createClassificationAgentTool } from "./classification-agent";
import { createCaseAggregationTool } from "./case-aggregation";
import { createCaseSearchTool } from "./case-search";
import { createFortiManagerMonitorTool } from "./fortimanager-monitor";
import { createVeloCloudTool } from "./velocloud";
import { createFeedbackCollectionTool } from "./feedback-collection";
import { createDescribeCapabilitiesTool } from "./describe-capabilities";
import type { AgentToolFactoryParams } from "./shared";

// Re-export types from individual tool modules for backward compatibility
export type { WeatherToolInput } from "./weather";
export type { SearchWebToolInput } from "./web-search";
export type { ServiceNowToolInput } from "./service-now";
export type { SearchSimilarCasesInput } from "./search";
export type { GenerateKBArticleInput } from "./knowledge-base";
export type { ProposeContextUpdateInput } from "./context-update";
export type { FetchCurrentIssuesInput } from "./current-issues";
export type { MicrosoftLearnSearchInput } from "./microsoft-learn";
export type { TriageCaseInput } from "./triage";
export type { CaseAggregationInput } from "./case-aggregation";
export type { CaseSearchInput } from "./case-search";
export type { FortiManagerMonitorInput } from "./fortimanager-monitor";
export type { VeloCloudToolInput } from "./velocloud";
export type { FeedbackCollectionInput } from "./feedback-collection";
export type { DescribeCapabilitiesInput } from "./describe-capabilities";
<<<<<<< HEAD
export type { ClassificationAgentInput } from "./classification-agent";
=======
export type { CreateCmdbRecordInput } from "./cmdb";
>>>>>>> 3a4cc0da

// Re-export shared types
export type { AgentToolFactoryParams } from "./shared";

/**
 * Creates all agent tools for the Anthropic orchestrator.
 *
 * This function combines all individual tool modules into a single registry
 * that provides the complete tool set for the agent.
 *
 * @param params - Factory parameters including messages, case numbers, and callbacks
 * @returns Record of all available tools keyed by name
 */
export function createAgentTools(params: AgentToolFactoryParams) {
  // Create all tools as a single object
  // describeCapabilities gets access to all tools via closure for true introspection
  const tools = {
    getWeather: createWeatherTool(params),
    searchWeb: createWebSearchTool(params),
    serviceNow: createServiceNowTool(params),
    searchSimilarCases: createSearchTool(params),
    searchCases: createCaseSearchTool(params),
    generateKBArticle: createKnowledgeBaseTool(params),
    proposeContextUpdate: createContextUpdateTool(params),
    fetchCurrentIssues: createCurrentIssuesTool(params),
    microsoftLearnSearch: createMicrosoftLearnTool(params),
    searchCMDB: createCmdbTool(params),
    createConfigurationItem: createConfigurationItemTool(params),
    triageCase: createTriageTool(params),
    runClassificationAgent: createClassificationAgentTool(params),
    caseAggregation: createCaseAggregationTool(params),
    getFirewallStatus: createFortiManagerMonitorTool(params),
    queryVelocloud: createVeloCloudTool(params),
    collectFeatureFeedback: createFeedbackCollectionTool(params),
  };

  // Create describeCapabilities with access to all other tools for runtime introspection
  // This enables true dynamic discovery without hardcoded metadata
  const describeCapabilities = createDescribeCapabilitiesTool(
    params,
    () => tools as any // Return all tools for introspection
  );

  // Return complete tool set with describeCapabilities at the front for priority
  return {
    describeCapabilities,
    ...tools,
  };
}

/**
 * @deprecated Use createAgentTools instead. This alias exists for backward compatibility.
 */
export const createLegacyAgentTools = createAgentTools;<|MERGE_RESOLUTION|>--- conflicted
+++ resolved
@@ -46,11 +46,8 @@
 export type { VeloCloudToolInput } from "./velocloud";
 export type { FeedbackCollectionInput } from "./feedback-collection";
 export type { DescribeCapabilitiesInput } from "./describe-capabilities";
-<<<<<<< HEAD
 export type { ClassificationAgentInput } from "./classification-agent";
-=======
 export type { CreateCmdbRecordInput } from "./cmdb";
->>>>>>> 3a4cc0da
 
 // Re-export shared types
 export type { AgentToolFactoryParams } from "./shared";
