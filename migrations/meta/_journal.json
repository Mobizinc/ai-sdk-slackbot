{
  "version": "7",
  "dialect": "postgresql",
  "entries": [
    {
      "idx": 0,
      "version": "7",
      "when": 1759846498858,
      "tag": "0000_flowery_kingpin",
      "breakpoints": true
    },
    {
      "idx": 1,
      "version": "7",
      "when": 1759872734184,
      "tag": "0001_minor_sway",
      "breakpoints": true
    },
    {
      "idx": 2,
      "version": "7",
      "when": 1759879402493,
      "tag": "0002_daily_expediter",
      "breakpoints": true
    },
    {
      "idx": 3,
      "version": "7",
      "when": 1760233325332,
      "tag": "0003_rainy_sleeper",
      "breakpoints": true
    },
    {
      "idx": 4,
      "version": "7",
      "when": 1760371639021,
      "tag": "0004_equal_reptil",
      "breakpoints": true
    },
    {
      "idx": 5,
      "version": "7",
      "when": 1760408891520,
      "tag": "0005_material_carnage",
      "breakpoints": true
    },
    {
      "idx": 6,
      "version": "7",
<<<<<<< HEAD
      "when": 1760414433400,
      "tag": "0006_third_fantastic_four",
=======
      "when": 1760472819850,
      "tag": "0006_eminent_lady_ursula",
      "breakpoints": true
    },
    {
      "idx": 7,
      "version": "7",
      "when": 1760408891521,
      "tag": "0007_add_business_context_metadata",
      "breakpoints": true
    },
    {
      "idx": 8,
      "version": "7",
      "when": 1760408891522,
      "tag": "0008_add_context_stewards",
>>>>>>> 5b076ddb
      "breakpoints": true
    }
  ]
}<|MERGE_RESOLUTION|>--- conflicted
+++ resolved
@@ -47,10 +47,6 @@
     {
       "idx": 6,
       "version": "7",
-<<<<<<< HEAD
-      "when": 1760414433400,
-      "tag": "0006_third_fantastic_four",
-=======
       "when": 1760472819850,
       "tag": "0006_eminent_lady_ursula",
       "breakpoints": true
@@ -67,7 +63,13 @@
       "version": "7",
       "when": 1760408891522,
       "tag": "0008_add_context_stewards",
->>>>>>> 5b076ddb
+      "breakpoints": true
+    },
+    {
+      "idx": 9,
+      "version": "7",
+      "when": 1760414433400,
+      "tag": "0009_catalog_redirect_tables",
       "breakpoints": true
     }
   ]
