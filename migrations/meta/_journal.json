{
  "version": "7",
  "dialect": "postgresql",
  "entries": [
    {
      "idx": 0,
      "version": "7",
      "when": 1759846498858,
      "tag": "0000_flowery_kingpin",
      "breakpoints": true
    },
    {
      "idx": 1,
      "version": "7",
      "when": 1759872734184,
      "tag": "0001_minor_sway",
      "breakpoints": true
    },
    {
      "idx": 2,
      "version": "7",
      "when": 1759879402493,
      "tag": "0002_daily_expediter",
      "breakpoints": true
    },
    {
      "idx": 3,
      "version": "7",
      "when": 1760233325332,
      "tag": "0003_rainy_sleeper",
      "breakpoints": true
    },
    {
      "idx": 4,
      "version": "7",
      "when": 1760371639021,
      "tag": "0004_equal_reptil",
      "breakpoints": true
    },
    {
      "idx": 5,
      "version": "7",
      "when": 1760408891520,
      "tag": "0005_material_carnage",
      "breakpoints": true
    },
    {
      "idx": 6,
      "version": "7",
      "when": 1760472819850,
      "tag": "0006_eminent_lady_ursula",
      "breakpoints": true
    },
    {
      "idx": 7,
      "version": "7",
      "when": 1760408891521,
      "tag": "0007_add_business_context_metadata",
      "breakpoints": true
    },
    {
      "idx": 8,
      "version": "7",
      "when": 1760408891522,
      "tag": "0008_add_context_stewards",
      "breakpoints": true
    },
    {
      "idx": 9,
      "version": "7",
      "when": 1760476235390,
      "tag": "0009_fat_kulan_gath",
      "breakpoints": true
    },
    {
      "idx": 10,
      "version": "7",
      "when": 1760414433401,
      "tag": "0010_new_colleen_wing",
      "breakpoints": true
    },
    {
      "idx": 11,
      "version": "7",
      "when": 1760978222168,
      "tag": "0011_cute_skin",
      "breakpoints": true
<<<<<<< HEAD
=======
    },
    {
      "idx": 12,
      "version": "7",
      "when": 1761102597596,
      "tag": "0012_0012_add_call_interactions",
      "breakpoints": true
    },
    {
      "idx": 13,
      "version": "7",
      "when": 1761106932870,
      "tag": "0013_gray_spencer_smythe",
      "breakpoints": true
>>>>>>> 5da8af2c
    }
  ]
}<|MERGE_RESOLUTION|>--- conflicted
+++ resolved
@@ -85,8 +85,6 @@
       "when": 1760978222168,
       "tag": "0011_cute_skin",
       "breakpoints": true
-<<<<<<< HEAD
-=======
     },
     {
       "idx": 12,
@@ -101,7 +99,6 @@
       "when": 1761106932870,
       "tag": "0013_gray_spencer_smythe",
       "breakpoints": true
->>>>>>> 5da8af2c
     }
   ]
 }