/**
 * ServiceNow Webhook Endpoint (PRODUCTION VERSION)
 * Handles incoming case classification requests from ServiceNow
 *
 * This version uses the centralized case triage service for full feature parity with
 * the original Python implementation (mobiz-intelligence-analytics).
 *
 * Features:
 * - Schema validation with Zod
 * - Classification caching (prevents duplicate LLM calls)
 * - Workflow routing (different approaches for different case types)
 * - Azure AI Search integration (similar cases with MSP attribution)
 * - Business context enrichment (company-specific intelligence)
 * - Comprehensive error handling with retries
 *
 * Original: api/app/routers/webhooks.py:379-531
 */

import { createHmac } from 'crypto';
import { getCaseTriageService } from '../lib/services/case-triage';
import {
  validateServiceNowWebhook,
  type ServiceNowCaseWebhook,
} from '../lib/schemas/servicenow-webhook';
import { getQStashClient, getWorkerUrl, isQStashEnabled } from '../lib/queue/qstash-client';

// Initialize services
const caseTriageService = getCaseTriageService();

// Configuration
const WEBHOOK_SECRET = process.env.SERVICENOW_WEBHOOK_SECRET;
const ENABLE_CLASSIFICATION = process.env.ENABLE_CASE_CLASSIFICATION === 'true';
// Async triage is ON by default - explicitly set to 'false' to disable
const ENABLE_ASYNC_TRIAGE = process.env.ENABLE_ASYNC_TRIAGE !== 'false';

/**
 * Validate webhook request
 * Supports multiple authentication methods (all using same SERVICENOW_WEBHOOK_SECRET):
 * 1. Simple API key in header (x-api-key) - Azure Functions style
 * 2. Simple API key in query param (?code=xxx) - Azure Functions style
 * 3. HMAC-SHA256 signature (hex or base64) - Advanced security
 */
function validateRequest(request: Request, payload: string): boolean {
  if (!WEBHOOK_SECRET) {
    console.warn('[Webhook] No SERVICENOW_WEBHOOK_SECRET configured, allowing request');
    return true;
  }

  // Method 1: Simple API key in header (x-api-key)
  const apiKeyHeader = request.headers.get('x-api-key') || request.headers.get('x-functions-key');
  if (apiKeyHeader === WEBHOOK_SECRET) {
    console.info('[Webhook] Authenticated via API key (header)');
    return true;
  }

  // Method 2: Simple API key in query param (?code=xxx) - Azure Functions style
  const url = new URL(request.url);
  const apiKeyQuery = url.searchParams.get('code');
  if (apiKeyQuery === WEBHOOK_SECRET) {
    console.info('[Webhook] Authenticated via API key (query param)');
    return true;
  }

  // Method 3: HMAC signature (backward compatibility)
  const signature = request.headers.get('x-servicenow-signature') ||
                   request.headers.get('signature') || '';

  if (signature) {
    // ServiceNow may send signatures in either hex or base64 format
    const hexSignature = createHmac('sha256', WEBHOOK_SECRET)
      .update(payload)
      .digest('hex');

    const base64Signature = createHmac('sha256', WEBHOOK_SECRET)
      .update(payload)
      .digest('base64');

    if (signature === hexSignature || signature === base64Signature) {
      console.info('[Webhook] Authenticated via HMAC signature');
      return true;
    }
  }

  // All authentication methods failed
  return false;
}

/**
 * Fix invalid escape sequences in JSON strings
 *
 * ServiceNow may send paths like "L:\" which contain backslashes that aren't
 * properly escaped for JSON. This function escapes backslashes that aren't
 * part of valid JSON escape sequences.
 *
 * Valid JSON escape sequences: \", \\, \/, \b, \f, \n, \r, \t, \uXXXX
 */
function fixInvalidEscapeSequences(payload: string): string {
  // Replace backslashes that are NOT followed by valid escape characters
  // Valid: ", \, /, b, f, n, r, t, u (for unicode)
  // This regex finds backslashes NOT followed by these valid characters
  return payload.replace(/\\(?!["\\/bfnrtu])/g, '\\\\');
}

/**
 * Sanitize payload by removing problematic control characters
 * Keeps properly escaped newlines, tabs, and carriage returns
 * Removes other ASCII control characters that can break JSON.parse()
 */
function sanitizePayload(payload: string): string {
  // Step 1: Fix invalid escape sequences (e.g., "L:\" -> "L:\\")
  let sanitized = fixInvalidEscapeSequences(payload);

  // Step 2: Remove ASCII control characters (0x00-0x1F) except:
  // - \t (tab, 0x09)
  // - \n (newline, 0x0A)
  // - \r (carriage return, 0x0D)
<<<<<<< HEAD
  // Also remove DEL character (0x7F)
  sanitized = sanitized.replace(/[\x00-\x08\x0B-\x0C\x0E-\x1F\x7F]/g, '');

  return sanitized;
=======
  // Also remove DEL character (0x7F) and unicode line/paragraph separators
  return payload
    .replace(/[\x00-\x08\x0B-\x0C\x0E-\x1F\x7F]/g, '')
    .replace(/[\u2028\u2029]/g, '');
}

function removeBom(payload: string): string {
  return payload.replace(/^\uFEFF/, '');
}

function looksLikeJson(text: string): boolean {
  const trimmed = text.trim();
  return (
    (trimmed.startsWith('{') && trimmed.endsWith('}')) ||
    (trimmed.startsWith('[') && trimmed.endsWith(']'))
  );
}

function isProbablyBase64(text: string): boolean {
  const trimmed = text.trim();
  if (!trimmed || trimmed.length % 4 !== 0) return false;
  if (/[^A-Za-z0-9+/=\r\n]/.test(trimmed)) return false;
  // Do not treat actual JSON as base64
  if (trimmed.includes('{') || trimmed.includes('"')) return false;
  return true;
}

function decodeFormEncodedPayload(payload: string): string | null {
  const trimmed = payload.trim();
  if (!trimmed) return null;

  try {
    if (trimmed.includes('=')) {
      const params = new URLSearchParams(trimmed);
      const possibleKeys = ['payload', 'body', 'data', 'json'];
      for (const key of possibleKeys) {
        const value = params.get(key);
        if (value) {
          return value;
        }
      }
    }

    if (/^%7B/i.test(trimmed) || trimmed.includes('%7B')) {
      return decodeURIComponent(trimmed);
    }
  } catch (error) {
    console.warn('[Webhook] Failed to decode form-encoded payload:', error);
  }

  return null;
}

function decodeBase64Payload(payload: string): string | null {
  if (!isProbablyBase64(payload)) {
    return null;
  }

  try {
    const decoded = Buffer.from(payload.trim(), 'base64').toString('utf8');
    return decoded;
  } catch (error) {
    console.warn('[Webhook] Failed to decode base64 payload:', error);
    return null;
  }
}

function parseWebhookPayload(rawPayload: string): unknown {
  const attempts: Array<{ description: string; value: () => string | null }> = [
    {
      description: 'trimmed payload',
      value: () => removeBom(rawPayload).trim(),
    },
    {
      description: 'sanitized payload',
      value: () => sanitizePayload(removeBom(rawPayload)),
    },
    {
      description: 'form-encoded payload',
      value: () => decodeFormEncodedPayload(rawPayload),
    },
    {
      description: 'base64-decoded payload',
      value: () => decodeBase64Payload(rawPayload),
    },
    {
      description: 'sanitized base64 payload',
      value: () => {
        const decoded = decodeBase64Payload(rawPayload);
        return decoded ? sanitizePayload(decoded) : null;
      },
    },
  ];

  const errors: Error[] = [];

  for (const attempt of attempts) {
    const candidate = attempt.value();
    if (!candidate) continue;

    if (!looksLikeJson(candidate)) {
      continue;
    }

    try {
      const parsed = JSON.parse(candidate);
      if (Object.keys(parsed as Record<string, unknown>).length === 0) {
        continue;
      }
      if (attempt.description !== 'trimmed payload') {
        console.info(`[Webhook] Parsed payload using ${attempt.description}`);
      }
      return parsed;
    } catch (error) {
      errors.push(error as Error);
    }
  }

  const finalError = errors[errors.length - 1];
  if (finalError) {
    throw finalError;
  }
  throw new Error('Unable to parse webhook payload');
>>>>>>> 1d02c7ba
}

/**
 * Main webhook handler
 * Original: api/app/routers/webhooks.py:379-531
 */
export async function POST(request: Request) {
  const startTime = Date.now();

  try {
    // Check if classification is enabled
    if (!ENABLE_CLASSIFICATION) {
      return Response.json(
        { error: 'Case classification is disabled' },
        { status: 503 }
      );
    }

    // Get request body
    const payload = await request.text();

    // Validate authentication (API key or HMAC signature)
    if (!validateRequest(request, payload)) {
      console.warn('[Webhook] Authentication failed');
      return Response.json(
        { error: 'Authentication failed' },
        { status: 401 }
      );
    }

    // Parse and validate payload with Zod schema
    let webhookData: ServiceNowCaseWebhook;
    try {
<<<<<<< HEAD
      // Try parsing raw payload first
      let parsedPayload;
      let wasSanitized = false;
      try {
        parsedPayload = JSON.parse(payload);
      } catch (parseError) {
        // If parse fails due to control characters or invalid escape sequences, sanitize and retry
        wasSanitized = true;
        const errorMsg = parseError instanceof Error ? parseError.message : 'Unknown error';
        console.warn(
          '[Webhook] Initial JSON parse failed (likely control characters or invalid escape sequences), ' +
          'attempting with sanitized payload'
        );
        console.warn(`[Webhook] Parse error details: ${errorMsg}`);

        const sanitizedPayload = sanitizePayload(payload);

        try {
          parsedPayload = JSON.parse(sanitizedPayload);
          console.info('[Webhook] Successfully parsed sanitized payload');
        } catch (sanitizeError) {
          // If sanitization also fails, log more details
          const sanitizeErrorMsg = sanitizeError instanceof Error ? sanitizeError.message : 'Unknown error';
          console.error('[Webhook] Sanitization failed:', sanitizeErrorMsg);

          // Try to extract case number from raw payload for debugging
          const caseNumberMatch = payload.match(/"case_number"\s*:\s*"([^"]+)"/);
          const caseNumber = caseNumberMatch ? caseNumberMatch[1] : 'unknown';
          console.error(`[Webhook] Failed to parse case ${caseNumber} even after sanitization`);

          throw sanitizeError;
        }
      }
=======
      const parsedPayload = parseWebhookPayload(payload);
>>>>>>> 1d02c7ba

      const validationResult = validateServiceNowWebhook(parsedPayload);

      if (!validationResult.success) {
        console.error('[Webhook] Schema validation failed:', validationResult.errors);
        return Response.json(
          {
            error: 'Invalid webhook payload schema',
            details: validationResult.errors,
          },
          { status: 422 } // Unprocessable Entity
        );
      }

      webhookData = validationResult.data!;

      // Log if sanitization was required (helps identify problematic cases)
      if (wasSanitized) {
        console.info(`[Webhook] Case ${webhookData.case_number} required payload sanitization (control chars or invalid escapes)`);
      }
    } catch (error) {
      console.error('[Webhook] Failed to parse webhook payload:', error);
      return Response.json(
        { error: 'Invalid JSON payload' },
        { status: 400 }
      );
    }

    // Log webhook with company/account info for debugging
    const companyInfo = webhookData.company ? `Company: ${webhookData.company}` : '';
    const accountInfo = webhookData.account_id ? `Account: ${webhookData.account_id}` : '';
    const clientInfo = [companyInfo, accountInfo].filter(Boolean).join(' | ');

    console.info(
      `[Webhook] Received webhook for case ${webhookData.case_number} (${webhookData.sys_id})` +
      (clientInfo ? ` | ${clientInfo}` : '')
    );

    // Check if async triage is enabled
    if (ENABLE_ASYNC_TRIAGE && isQStashEnabled()) {
      // Async mode: Enqueue to QStash and return immediately
      try {
        const qstashClient = getQStashClient();
        if (!qstashClient) {
          throw new Error('QStash client not initialized');
        }

        const workerUrl = getWorkerUrl('/api/workers/process-case');
        console.info(`[Webhook] Enqueueing case ${webhookData.case_number} to ${workerUrl}`);

        await qstashClient.publishJSON({
          url: workerUrl,
          body: webhookData,
          retries: 3,
          delay: 0,
        });

        console.info(
          `[Webhook] Case ${webhookData.case_number} queued successfully (async mode)`
        );

        // Return 202 Accepted - processing will happen asynchronously
        return Response.json({
          success: true,
          queued: true,
          case_number: webhookData.case_number,
          message: 'Case queued for async processing',
        }, { status: 202 });

      } catch (error) {
        console.error('[Webhook] Failed to enqueue to QStash:', error);
        // Fall through to sync processing as fallback
        console.warn('[Webhook] Falling back to synchronous processing');
      }
    }

    // Sync mode: Execute centralized triage workflow immediately
    const triageResult = await caseTriageService.triageCase(webhookData, {
      enableCaching: true,
      enableSimilarCases: true,
      enableKBArticles: true,
      enableBusinessContext: true,
      enableWorkflowRouting: true,
      writeToServiceNow: true,
      enableCatalogRedirect: true,
    });

    const processingTime = Date.now() - startTime;

    console.info(
      `[Webhook] Case ${triageResult.caseNumber} classified as ${triageResult.classification.category}` +
      `${triageResult.classification.subcategory ? ` > ${triageResult.classification.subcategory}` : ''}` +
      ` (${Math.round((triageResult.classification.confidence_score || 0) * 100)}% confidence)` +
      ` in ${processingTime}ms` +
      `${triageResult.cached ? ' [CACHED]' : ''}` +
      `${triageResult.incidentCreated ? ` | Incident ${triageResult.incidentNumber} created` : ''}` +
      `${triageResult.catalogRedirected ? ` | Redirected to catalog (${triageResult.catalogItemsProvided} items)` : ''}`
    );

    // Return comprehensive response matching original format
    return Response.json({
      success: true,
      case_number: triageResult.caseNumber,
      classification: {
        category: triageResult.classification.category,
        subcategory: triageResult.classification.subcategory,
        confidence_score: triageResult.classification.confidence_score,
        urgency_level: triageResult.classification.urgency_level,
        reasoning: triageResult.classification.reasoning,
        keywords: (triageResult.classification as any).keywords ||
                 (triageResult.classification as any).keywords_detected || [],
        quick_summary: triageResult.classification.quick_summary,
        immediate_next_steps: triageResult.classification.immediate_next_steps,
        technical_entities: triageResult.classification.technical_entities,
        business_intelligence: triageResult.classification.business_intelligence,
        record_type_suggestion: triageResult.classification.record_type_suggestion,
      },
      similar_cases: triageResult.similarCases,
      kb_articles: triageResult.kbArticles,
      servicenow_updated: triageResult.servicenowUpdated,
      update_error: triageResult.updateError,
      processing_time_ms: triageResult.processingTimeMs,
      entities_discovered: triageResult.entitiesDiscovered,
      workflow_id: triageResult.workflowId,
      cached: triageResult.cached,
      cache_reason: triageResult.cacheReason,
      // ITSM record type fields
      incident_created: triageResult.incidentCreated,
      incident_number: triageResult.incidentNumber,
      incident_sys_id: triageResult.incidentSysId,
      incident_url: triageResult.incidentUrl,
      record_type_suggestion: triageResult.recordTypeSuggestion,
      // Catalog redirect fields
      catalog_redirected: triageResult.catalogRedirected,
      catalog_redirect_reason: triageResult.catalogRedirectReason,
      catalog_items_provided: triageResult.catalogItemsProvided,
    });

  } catch (error) {
    console.error('[Webhook] Processing failed:', error);

    return Response.json(
      {
        error: 'Internal server error',
        message: error instanceof Error ? error.message : 'Unknown error'
      },
      { status: 500 }
    );
  }
}

/**
 * Health check endpoint
 * Tests connectivity to all required services
 */
export async function GET() {
  try {
    const connectivity = await caseTriageService.testConnectivity();
    const stats = await caseTriageService.getTriageStats(7);

    return Response.json({
      status: 'healthy',
      classification_enabled: ENABLE_CLASSIFICATION,
      connectivity: {
        azure_search: connectivity.azureSearch,
        database: connectivity.database,
        servicenow: connectivity.serviceNow,
      },
      stats: {
        total_cases_7d: stats.totalCases,
        avg_processing_time_ms: Math.round(stats.averageProcessingTime),
        avg_confidence: Math.round(stats.averageConfidence * 100),
        cache_hit_rate: Math.round(stats.cacheHitRate * 100),
        top_workflows: stats.topWorkflows,
      },
      timestamp: new Date().toISOString(),
    });
  } catch (error) {
    console.error('[Webhook] Health check failed:', error);
    return Response.json(
      {
        status: 'unhealthy',
        error: error instanceof Error ? error.message : 'Unknown error',
        timestamp: new Date().toISOString(),
      },
      { status: 500 }
    );
  }
}<|MERGE_RESOLUTION|>--- conflicted
+++ resolved
@@ -110,18 +110,8 @@
   // Step 1: Fix invalid escape sequences (e.g., "L:\" -> "L:\\")
   let sanitized = fixInvalidEscapeSequences(payload);
 
-  // Step 2: Remove ASCII control characters (0x00-0x1F) except:
-  // - \t (tab, 0x09)
-  // - \n (newline, 0x0A)
-  // - \r (carriage return, 0x0D)
-<<<<<<< HEAD
-  // Also remove DEL character (0x7F)
-  sanitized = sanitized.replace(/[\x00-\x08\x0B-\x0C\x0E-\x1F\x7F]/g, '');
-
-  return sanitized;
-=======
   // Also remove DEL character (0x7F) and unicode line/paragraph separators
-  return payload
+  return sanitized
     .replace(/[\x00-\x08\x0B-\x0C\x0E-\x1F\x7F]/g, '')
     .replace(/[\u2028\u2029]/g, '');
 }
@@ -243,7 +233,6 @@
     throw finalError;
   }
   throw new Error('Unable to parse webhook payload');
->>>>>>> 1d02c7ba
 }
 
 /**
@@ -277,43 +266,7 @@
     // Parse and validate payload with Zod schema
     let webhookData: ServiceNowCaseWebhook;
     try {
-<<<<<<< HEAD
-      // Try parsing raw payload first
-      let parsedPayload;
-      let wasSanitized = false;
-      try {
-        parsedPayload = JSON.parse(payload);
-      } catch (parseError) {
-        // If parse fails due to control characters or invalid escape sequences, sanitize and retry
-        wasSanitized = true;
-        const errorMsg = parseError instanceof Error ? parseError.message : 'Unknown error';
-        console.warn(
-          '[Webhook] Initial JSON parse failed (likely control characters or invalid escape sequences), ' +
-          'attempting with sanitized payload'
-        );
-        console.warn(`[Webhook] Parse error details: ${errorMsg}`);
-
-        const sanitizedPayload = sanitizePayload(payload);
-
-        try {
-          parsedPayload = JSON.parse(sanitizedPayload);
-          console.info('[Webhook] Successfully parsed sanitized payload');
-        } catch (sanitizeError) {
-          // If sanitization also fails, log more details
-          const sanitizeErrorMsg = sanitizeError instanceof Error ? sanitizeError.message : 'Unknown error';
-          console.error('[Webhook] Sanitization failed:', sanitizeErrorMsg);
-
-          // Try to extract case number from raw payload for debugging
-          const caseNumberMatch = payload.match(/"case_number"\s*:\s*"([^"]+)"/);
-          const caseNumber = caseNumberMatch ? caseNumberMatch[1] : 'unknown';
-          console.error(`[Webhook] Failed to parse case ${caseNumber} even after sanitization`);
-
-          throw sanitizeError;
-        }
-      }
-=======
       const parsedPayload = parseWebhookPayload(payload);
->>>>>>> 1d02c7ba
 
       const validationResult = validateServiceNowWebhook(parsedPayload);
 
@@ -329,11 +282,6 @@
       }
 
       webhookData = validationResult.data!;
-
-      // Log if sanitization was required (helps identify problematic cases)
-      if (wasSanitized) {
-        console.info(`[Webhook] Case ${webhookData.case_number} required payload sanitization (control chars or invalid escapes)`);
-      }
     } catch (error) {
       console.error('[Webhook] Failed to parse webhook payload:', error);
       return Response.json(
