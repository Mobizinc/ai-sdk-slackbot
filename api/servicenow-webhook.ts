/**
 * ServiceNow Webhook Endpoint (PRODUCTION VERSION)
 * Handles incoming case classification requests from ServiceNow
 *
 * This version uses the centralized case triage service for full feature parity with
 * the original Python implementation (mobiz-intelligence-analytics).
 *
 * Features:
 * - Schema validation with Zod
 * - Classification caching (prevents duplicate LLM calls)
 * - Workflow routing (different approaches for different case types)
 * - Azure AI Search integration (similar cases with MSP attribution)
 * - Business context enrichment (company-specific intelligence)
 * - Comprehensive error handling with retries
 *
 * Original: api/app/routers/webhooks.py:379-531
 */

import { createHmac } from 'crypto';
import { getCaseTriageService } from '../lib/services/case-triage';
import {
  validateServiceNowWebhook,
  type ServiceNowCaseWebhook,
} from '../lib/schemas/servicenow-webhook';
import { getQStashClient, getWorkerUrl, isQStashEnabled } from '../lib/queue/qstash-client';
import { withLangSmithTrace } from '../lib/observability';

// Initialize services
const caseTriageService = getCaseTriageService();

// Configuration
const WEBHOOK_SECRET = process.env.SERVICENOW_WEBHOOK_SECRET;
const ENABLE_CLASSIFICATION = process.env.ENABLE_CASE_CLASSIFICATION === 'true';
// Async triage is ON by default - explicitly set to 'false' to disable
const ENABLE_ASYNC_TRIAGE = process.env.ENABLE_ASYNC_TRIAGE !== 'false';

/**
 * Validate webhook request
 * Supports multiple authentication methods (all using same SERVICENOW_WEBHOOK_SECRET):
 * 1. Simple API key in header (x-api-key) - Azure Functions style
 * 2. Simple API key in query param (?code=xxx) - Azure Functions style
 * 3. HMAC-SHA256 signature (hex or base64) - Advanced security
 */
function validateRequest(request: Request, payload: string): boolean {
  if (!WEBHOOK_SECRET) {
    console.warn('[Webhook] No SERVICENOW_WEBHOOK_SECRET configured, allowing request');
    return true;
  }

  // Method 1: Simple API key in header (x-api-key)
  const apiKeyHeader = request.headers.get('x-api-key') || request.headers.get('x-functions-key');
  if (apiKeyHeader === WEBHOOK_SECRET) {
    console.info('[Webhook] Authenticated via API key (header)');
    return true;
  }

  // Method 2: Simple API key in query param (?code=xxx) - Azure Functions style
  const url = new URL(request.url);
  const apiKeyQuery = url.searchParams.get('code');
  if (apiKeyQuery === WEBHOOK_SECRET) {
    console.info('[Webhook] Authenticated via API key (query param)');
    return true;
  }

  // Method 3: HMAC signature (backward compatibility)
  const signature = request.headers.get('x-servicenow-signature') ||
                   request.headers.get('signature') || '';

  if (signature) {
    // ServiceNow may send signatures in either hex or base64 format
    const hexSignature = createHmac('sha256', WEBHOOK_SECRET)
      .update(payload)
      .digest('hex');

    const base64Signature = createHmac('sha256', WEBHOOK_SECRET)
      .update(payload)
      .digest('base64');

    if (signature === hexSignature || signature === base64Signature) {
      console.info('[Webhook] Authenticated via HMAC signature');
      return true;
    }
  }

  // All authentication methods failed
  return false;
}

/**
 * Fix invalid escape sequences in JSON strings
 *
 * ServiceNow may send paths like "L:\" which contain backslashes that aren't
 * properly escaped for JSON. This function escapes backslashes that aren't
 * part of valid JSON escape sequences.
 *
 * Valid JSON escape sequences: \", \\, \/, \b, \f, \n, \r, \t, \uXXXX
 */
function fixInvalidEscapeSequences(payload: string): string {
  // Replace backslashes that are NOT followed by valid escape characters
  // Valid: ", \, /, b, f, n, r, t, u (for unicode)
  // This regex finds backslashes NOT followed by these valid characters
  return payload.replace(/\\(?!["\\/bfnrtu])/g, '\\\\');
}

/**
 * Sanitize payload by removing problematic control characters
 * Keeps properly escaped newlines, tabs, and carriage returns
 * Removes other ASCII control characters that can break JSON.parse()
 */
function sanitizePayload(payload: string): string {
  // Step 1: Fix invalid escape sequences (e.g., "L:\" -> "L:\\")
  let sanitized = fixInvalidEscapeSequences(payload);

  // Also remove DEL character (0x7F) and unicode line/paragraph separators
  return sanitized
    .replace(/[\x00-\x08\x0B-\x0C\x0E-\x1F\x7F]/g, '')
    .replace(/[\u2028\u2029]/g, '');
}

function removeBom(payload: string): string {
  return payload.replace(/^\uFEFF/, '');
}

function looksLikeJson(text: string): boolean {
  const trimmed = text.trim();
  return (
    (trimmed.startsWith('{') && trimmed.endsWith('}')) ||
    (trimmed.startsWith('[') && trimmed.endsWith(']'))
  );
}

function isProbablyBase64(text: string): boolean {
  const trimmed = text.trim();
  if (!trimmed || trimmed.length % 4 !== 0) return false;
  if (/[^A-Za-z0-9+/=\r\n]/.test(trimmed)) return false;
  // Do not treat actual JSON as base64
  if (trimmed.includes('{') || trimmed.includes('"')) return false;
  return true;
}

function decodeFormEncodedPayload(payload: string): string | null {
  const trimmed = payload.trim();
  if (!trimmed) return null;

  try {
    if (trimmed.includes('=')) {
      const params = new URLSearchParams(trimmed);
      const possibleKeys = ['payload', 'body', 'data', 'json'];
      for (const key of possibleKeys) {
        const value = params.get(key);
        if (value) {
          return value;
        }
      }
    }

    if (/^%7B/i.test(trimmed) || trimmed.includes('%7B')) {
      return decodeURIComponent(trimmed);
    }
  } catch (error) {
    console.warn('[Webhook] Failed to decode form-encoded payload:', error);
  }

  return null;
}

function decodeBase64Payload(payload: string): string | null {
  if (!isProbablyBase64(payload)) {
    return null;
  }

  try {
    const decoded = Buffer.from(payload.trim(), 'base64').toString('utf8');
    return decoded;
  } catch (error) {
    console.warn('[Webhook] Failed to decode base64 payload:', error);
    return null;
  }
}

function parseWebhookPayload(rawPayload: string): unknown {
  const attempts: Array<{ description: string; value: () => string | null }> = [
    {
      description: 'trimmed payload',
      value: () => removeBom(rawPayload).trim(),
    },
    {
      description: 'sanitized payload',
      value: () => sanitizePayload(removeBom(rawPayload)),
    },
    {
      description: 'form-encoded payload',
      value: () => decodeFormEncodedPayload(rawPayload),
    },
    {
      description: 'base64-decoded payload',
      value: () => decodeBase64Payload(rawPayload),
    },
    {
      description: 'sanitized base64 payload',
      value: () => {
        const decoded = decodeBase64Payload(rawPayload);
        return decoded ? sanitizePayload(decoded) : null;
      },
    },
  ];

  const errors: Error[] = [];

  for (const attempt of attempts) {
    const candidate = attempt.value();
    if (!candidate) continue;

    if (!looksLikeJson(candidate)) {
      continue;
    }

    try {
      const parsed = JSON.parse(candidate);
      if (Object.keys(parsed as Record<string, unknown>).length === 0) {
        continue;
      }
      if (attempt.description !== 'trimmed payload') {
        console.info(`[Webhook] Parsed payload using ${attempt.description}`);
      }
      return parsed;
    } catch (error) {
      errors.push(error as Error);
    }
  }

  const finalError = errors[errors.length - 1];
  if (finalError) {
    throw finalError;
  }
  throw new Error('Unable to parse webhook payload');
}

/**
 * Main webhook handler
 * Original: api/app/routers/webhooks.py:379-531
 */
<<<<<<< HEAD
async function postImpl(request: Request) {
=======
const postImpl = withLangSmithTrace(async (request: Request) => {
>>>>>>> b9691d28
  const startTime = Date.now();

  try {
    // Check if classification is enabled
    if (!ENABLE_CLASSIFICATION) {
      return Response.json(
        { error: 'Case classification is disabled' },
        { status: 503 }
      );
    }

    // Get request body
    const payload = await request.text();

    // Validate authentication (API key or HMAC signature)
    if (!validateRequest(request, payload)) {
      console.warn('[Webhook] Authentication failed');
      return Response.json(
        { error: 'Authentication failed' },
        { status: 401 }
      );
    }

    // Parse and validate payload with Zod schema
    let webhookData: ServiceNowCaseWebhook;
    try {
      const parsedPayload = parseWebhookPayload(payload);

      const validationResult = validateServiceNowWebhook(parsedPayload);

      if (!validationResult.success) {
        console.error('[Webhook] Schema validation failed:', validationResult.errors);
        return Response.json(
          {
            error: 'Invalid webhook payload schema',
            details: validationResult.errors,
          },
          { status: 422 } // Unprocessable Entity
        );
      }

      webhookData = validationResult.data!;
    } catch (error) {
      console.error('[Webhook] Failed to parse webhook payload:', error);
      return Response.json(
        { error: 'Invalid JSON payload' },
        { status: 400 }
      );
    }

    // Log webhook with company/account info for debugging
    const companyInfo = webhookData.company ? `Company: ${webhookData.company}` : '';
    const accountInfo = webhookData.account_id ? `Account: ${webhookData.account_id}` : '';
    const clientInfo = [companyInfo, accountInfo].filter(Boolean).join(' | ');

    console.info(
      `[Webhook] Received webhook for case ${webhookData.case_number} (${webhookData.sys_id})` +
      (clientInfo ? ` | ${clientInfo}` : '')
    );

    // Check if async triage is enabled
    if (ENABLE_ASYNC_TRIAGE && isQStashEnabled()) {
      // Async mode: Enqueue to QStash and return immediately
      try {
        const qstashClient = getQStashClient();
        if (!qstashClient) {
          throw new Error('QStash client not initialized');
        }

        const workerUrl = getWorkerUrl('/api/workers/process-case');
        console.info(`[Webhook] Enqueueing case ${webhookData.case_number} to ${workerUrl}`);

        await qstashClient.publishJSON({
          url: workerUrl,
          body: webhookData,
          retries: 3,
          delay: 0,
        });

        console.info(
          `[Webhook] Case ${webhookData.case_number} queued successfully (async mode)`
        );

        // Return 202 Accepted - processing will happen asynchronously
        return Response.json({
          success: true,
          queued: true,
          case_number: webhookData.case_number,
          message: 'Case queued for async processing',
        }, { status: 202 });

      } catch (error) {
        console.error('[Webhook] Failed to enqueue to QStash:', error);
        // Fall through to sync processing as fallback
        console.warn('[Webhook] Falling back to synchronous processing');
      }
    }

    // Sync mode: Execute centralized triage workflow immediately
    const triageResult = await caseTriageService.triageCase(webhookData, {
      enableCaching: true,
      enableSimilarCases: true,
      enableKBArticles: true,
      enableBusinessContext: true,
      enableWorkflowRouting: true,
      writeToServiceNow: true,
      enableCatalogRedirect: true,
    });

    const processingTime = Date.now() - startTime;

    console.info(
      `[Webhook] Case ${triageResult.caseNumber} classified as ${triageResult.classification.category}` +
      `${triageResult.classification.subcategory ? ` > ${triageResult.classification.subcategory}` : ''}` +
      ` (${Math.round((triageResult.classification.confidence_score || 0) * 100)}% confidence)` +
      ` in ${processingTime}ms` +
      `${triageResult.cached ? ' [CACHED]' : ''}` +
      `${triageResult.incidentCreated ? ` | Incident ${triageResult.incidentNumber} created` : ''}` +
      `${triageResult.catalogRedirected ? ` | Redirected to catalog (${triageResult.catalogItemsProvided} items)` : ''}`
    );

    // Return comprehensive response matching original format
    return Response.json({
      success: true,
      case_number: triageResult.caseNumber,
      classification: {
        category: triageResult.classification.category,
        subcategory: triageResult.classification.subcategory,
        confidence_score: triageResult.classification.confidence_score,
        urgency_level: triageResult.classification.urgency_level,
        reasoning: triageResult.classification.reasoning,
        keywords: (triageResult.classification as any).keywords ||
                 (triageResult.classification as any).keywords_detected || [],
        quick_summary: triageResult.classification.quick_summary,
        immediate_next_steps: triageResult.classification.immediate_next_steps,
        technical_entities: triageResult.classification.technical_entities,
        business_intelligence: triageResult.classification.business_intelligence,
        record_type_suggestion: triageResult.classification.record_type_suggestion,
      },
      similar_cases: triageResult.similarCases,
      kb_articles: triageResult.kbArticles,
      servicenow_updated: triageResult.servicenowUpdated,
      update_error: triageResult.updateError,
      processing_time_ms: triageResult.processingTimeMs,
      entities_discovered: triageResult.entitiesDiscovered,
      workflow_id: triageResult.workflowId,
      cached: triageResult.cached,
      cache_reason: triageResult.cacheReason,
      // ITSM record type fields
      incident_created: triageResult.incidentCreated,
      incident_number: triageResult.incidentNumber,
      incident_sys_id: triageResult.incidentSysId,
      incident_url: triageResult.incidentUrl,
      record_type_suggestion: triageResult.recordTypeSuggestion,
      // Catalog redirect fields
      catalog_redirected: triageResult.catalogRedirected,
      catalog_redirect_reason: triageResult.catalogRedirectReason,
      catalog_items_provided: triageResult.catalogItemsProvided,
    });

  } catch (error) {
    console.error('[Webhook] Processing failed:', error);

    return Response.json(
      {
        error: 'Internal server error',
        message: error instanceof Error ? error.message : 'Unknown error'
      },
      { status: 500 }
    );
  }
}, {
  name: "servicenow_webhook_handler",
  runType: "chain",
  tags: {
    component: "api",
    operation: "webhook",
    service: "servicenow",
  },
});

export const POST = postImpl;

export const POST = postImpl;

/**
 * Health check endpoint
 * Tests connectivity to all required services
 */
export async function GET() {
  try {
    const connectivity = await caseTriageService.testConnectivity();
    const stats = await caseTriageService.getTriageStats(7);

    return Response.json({
      status: 'healthy',
      classification_enabled: ENABLE_CLASSIFICATION,
      connectivity: {
        azure_search: connectivity.azureSearch,
        database: connectivity.database,
        servicenow: connectivity.serviceNow,
      },
      stats: {
        total_cases_7d: stats.totalCases,
        avg_processing_time_ms: Math.round(stats.averageProcessingTime),
        avg_confidence: Math.round(stats.averageConfidence * 100),
        cache_hit_rate: Math.round(stats.cacheHitRate * 100),
        top_workflows: stats.topWorkflows,
      },
      timestamp: new Date().toISOString(),
    });
  } catch (error) {
    console.error('[Webhook] Health check failed:', error);
    return Response.json(
      {
        status: 'unhealthy',
        error: error instanceof Error ? error.message : 'Unknown error',
        timestamp: new Date().toISOString(),
      },
      { status: 500 }
    );
  }
}<|MERGE_RESOLUTION|>--- conflicted
+++ resolved
@@ -240,11 +240,7 @@
  * Main webhook handler
  * Original: api/app/routers/webhooks.py:379-531
  */
-<<<<<<< HEAD
 async function postImpl(request: Request) {
-=======
-const postImpl = withLangSmithTrace(async (request: Request) => {
->>>>>>> b9691d28
   const startTime = Date.now();
 
   try {
