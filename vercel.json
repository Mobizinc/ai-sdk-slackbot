{
  "buildCommand": "pnpm build",
  "redirects": [
    {
      "source": "/",
      "destination": "https://github.com/nicoalbanese/ai-sdk-slackbot"
    }
  ],
  "functions": {
    "api/events.ts": {
      "maxDuration": 60
    },
    "api/servicenow-webhook.ts": {
<<<<<<< HEAD
      "maxDuration": 60
    },
    "api/cron/case-queue-snapshot.ts": {
      "maxDuration": 60
    },
    "api/cron/case-queue-report.ts": {
      "maxDuration": 60
    },
    "api/cron/case-leaderboard.ts": {
      "maxDuration": 60
=======
      "maxDuration": 180
>>>>>>> 52ba01f6
    }
  },
  "crons": [
    {
      "path": "/api/cron/cleanup-workflows",
      "schedule": "0 */6 * * *"
    },
    {
      "path": "/api/cron/case-queue-snapshot",
      "schedule": "0 9 * * *"
    },
    {
      "path": "/api/cron/case-queue-report",
      "schedule": "15 9 * * *"
    },
    {
      "path": "/api/cron/case-leaderboard",
      "schedule": "30 9 * * *"
    }
  ]
}<|MERGE_RESOLUTION|>--- conflicted
+++ resolved
@@ -11,8 +11,7 @@
       "maxDuration": 60
     },
     "api/servicenow-webhook.ts": {
-<<<<<<< HEAD
-      "maxDuration": 60
+      "maxDuration": 180
     },
     "api/cron/case-queue-snapshot.ts": {
       "maxDuration": 60
@@ -22,9 +21,6 @@
     },
     "api/cron/case-leaderboard.ts": {
       "maxDuration": 60
-=======
-      "maxDuration": 180
->>>>>>> 52ba01f6
     }
   },
   "crons": [
