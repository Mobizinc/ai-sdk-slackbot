import { afterEach, describe, expect, it, vi } from "vitest";

const ORIGINAL_ENV = { ...process.env };

async function loadModule() {
  vi.resetModules();
  return import("../lib/model-provider");
}

afterEach(() => {
  for (const key of Object.keys(process.env)) {
    if (!(key in ORIGINAL_ENV)) {
      delete process.env[key];
    }
  }

  for (const [key, value] of Object.entries(ORIGINAL_ENV)) {
    process.env[key] = value;
  }

  vi.resetModules();
});

describe("selectLanguageModel", () => {
  it("uses Anthropic model when API key is available", async () => {
<<<<<<< HEAD
    // Set ANTHROPIC_API_KEY so module detects Anthropic as available
    process.env.ANTHROPIC_API_KEY = 'test-anthropic-key';
=======
    // Keep ANTHROPIC_API_KEY from environment
>>>>>>> edb0e565
    const { selectLanguageModel } = await loadModule();
    const selection = selectLanguageModel({ openAiModel: "gpt-test-mini" });

    expect(selection.modelId).toBe("claude-sonnet-4-5");
    expect(selection.provider).toBe("anthropic");
  });

  it("falls back to OpenAI when OpenAI model is specified and no Anthropic", async () => {
    // Temporarily remove Anthropic to test OpenAI fallback
    const originalAnthropicKey = process.env.ANTHROPIC_API_KEY;
    delete process.env.ANTHROPIC_API_KEY;
    delete process.env.AI_GATEWAY_API_KEY;
    process.env.OPENAI_FALLBACK_MODEL = "gpt-test-mini";

    const { selectLanguageModel } = await loadModule();
    const selection = selectLanguageModel({ openAiModel: "gpt-test-mini" });

    expect(selection.modelId).toBe("gpt-test-mini");
    expect(selection.provider).toBe("openai");
    
    // Restore original key
    process.env.ANTHROPIC_API_KEY = originalAnthropicKey;
  });
});<|MERGE_RESOLUTION|>--- conflicted
+++ resolved
@@ -23,12 +23,7 @@
 
 describe("selectLanguageModel", () => {
   it("uses Anthropic model when API key is available", async () => {
-<<<<<<< HEAD
-    // Set ANTHROPIC_API_KEY so module detects Anthropic as available
-    process.env.ANTHROPIC_API_KEY = 'test-anthropic-key';
-=======
     // Keep ANTHROPIC_API_KEY from environment
->>>>>>> edb0e565
     const { selectLanguageModel } = await loadModule();
     const selection = selectLanguageModel({ openAiModel: "gpt-test-mini" });
 
